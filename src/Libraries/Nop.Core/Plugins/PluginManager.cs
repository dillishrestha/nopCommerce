--- conflicted
+++ resolved
@@ -1,836 +1,830 @@
-﻿using System;
-using System.Collections.Generic;
-using System.Diagnostics;
-using System.IO;
-using System.IO.Compression;
-using System.Linq;
-using System.Reflection;
-using System.Threading;
-using Microsoft.AspNetCore.Http;
-using Microsoft.AspNetCore.Mvc.ApplicationParts;
-using Newtonsoft.Json;
-using Nop.Core.ComponentModel;
-using Nop.Core.Configuration;
-
-//Contributor: Umbraco (http://www.umbraco.com). Thanks a lot! 
-//SEE THIS POST for full details of what this does - http://shazwazza.com/post/Developing-a-plugin-framework-in-ASPNET-with-medium-trust.aspx
-
-namespace Nop.Core.Plugins
-{
-    /// <summary>
-    /// Sets the application up for the plugin referencing
-    /// </summary>
-    public class PluginManager
-    {
-        #region Const
-
-        private const string ObsoleteInstalledPluginsFilePath = "~/App_Data/InstalledPlugins.txt";
-        private const string InstalledPluginsFilePath_ = "~/App_Data/installedPlugins.json";
-        private const string PluginsPath = "~/Plugins";
-        private const string PluginsTempPath = "~/App_Data/TempUploads";
-        private const string PluginsPathName = "Plugins";
-        private const string ShadowCopyPath = "~/Plugins/bin";
-        private const string RefsPathName = "refs";
-        private const string UploadedPluginsDescriptionFile = "uploadedPlugins.json";
-        private const string PluginDescriptionFileName = "plugin.json";
-
-        #endregion
-
-        #region Fields
-
-        private static readonly ReaderWriterLockSlim Locker = new ReaderWriterLockSlim();
-        private static DirectoryInfo _shadowCopyFolder;
-        private static readonly List<string> BaseAppLibraries;
-
-        #endregion
-
-        #region Ctor
-
-        static PluginManager()
-        {
-            //get all libraries from /bin/{version}/ directory
-            BaseAppLibraries = new DirectoryInfo(AppDomain.CurrentDomain.BaseDirectory)
-                .GetFiles("*.dll", SearchOption.TopDirectoryOnly).Select(fi => fi.Name).ToList();
-
-            //get all libraries from base site directory
-            if(!AppDomain.CurrentDomain.BaseDirectory.Equals(Environment.CurrentDirectory, StringComparison.InvariantCultureIgnoreCase))
-                BaseAppLibraries.AddRange(new DirectoryInfo(Environment.CurrentDirectory).GetFiles("*.dll", SearchOption.TopDirectoryOnly).Select(fi => fi.Name));
-
-            //get all libraries from refs directory
-            var refsPathName = new DirectoryInfo(Path.Combine(Environment.CurrentDirectory, RefsPathName));
-            if(refsPathName.Exists)
-                BaseAppLibraries.AddRange(refsPathName.GetFiles("*.dll", SearchOption.TopDirectoryOnly).Select(fi => fi.Name));
-        }
-
-        #endregion
-
-        #region Properties
-
-        /// <summary>
-        /// Gets the path to file that contains installed plugin system names
-        /// </summary>
-        public static string InstalledPluginsFilePath => InstalledPluginsFilePath_;
-
-        /// <summary>
-        /// Returns a collection of all referenced plugin assemblies that have been shadow copied
-        /// </summary>
-        public static IEnumerable<PluginDescriptor> ReferencedPlugins { get; set; }
-
-        /// <summary>
-        /// Returns a collection of all plugin which are not compatible with the current version
-        /// </summary>
-        public static IEnumerable<string> IncompatiblePlugins { get; set; }
-
-        #endregion
-
-        #region Methods
-
-        /// <summary>
-        /// Initialize
-        /// </summary>
-        /// <param name="applicationPartManager">Application part manager</param>
-        /// <param name="config">Config</param>
-        public static void Initialize(ApplicationPartManager applicationPartManager, NopConfig config)
-        {
-            if (applicationPartManager == null)
-                throw new ArgumentNullException(nameof(applicationPartManager));
-
-            if (config == null)
-                throw new ArgumentNullException(nameof(config));
-
-
-            using (new WriteLockDisposable(Locker))
-            {
-                // TODO: Add verbose exception handling / raising here since this is happening on app startup and could
-                // prevent app from starting altogether
-                var pluginFolder = new DirectoryInfo(CommonHelper.MapPath(PluginsPath));
-                _shadowCopyFolder = new DirectoryInfo(CommonHelper.MapPath(ShadowCopyPath));
-
-                var referencedPlugins = new List<PluginDescriptor>();
-                var incompatiblePlugins = new List<string>();
-
-                try
-                {
-                    var installedPluginSystemNames = GetInstalledPluginNames(CommonHelper.MapPath(InstalledPluginsFilePath));
-
-                    Debug.WriteLine("Creating shadow copy folder and querying for DLLs");
-                    //ensure folders are created
-                    Directory.CreateDirectory(pluginFolder.FullName);
-                    Directory.CreateDirectory(_shadowCopyFolder.FullName);
-                    
-                    //get list of all files in bin
-                    var binFiles = _shadowCopyFolder.GetFiles("*", SearchOption.AllDirectories);
-                    if (config.ClearPluginShadowDirectoryOnStartup)
-                    {
-                        //clear out shadow copied plugins
-                        foreach (var f in binFiles)
-                        {
-                            Debug.WriteLine("Deleting " + f.Name);
-                            try
-                            {
-                                //ignore index.htm
-                                var fileName = Path.GetFileName(f.FullName);
-                                if (fileName.Equals("index.htm", StringComparison.InvariantCultureIgnoreCase))
-                                    continue;
-
-                                File.Delete(f.FullName);
-                            }
-                            catch (Exception exc)
-                            {
-                                Debug.WriteLine("Error deleting file " + f.Name + ". Exception: " + exc);
-                            }
-                        }
-                    }
-
-                   
-                    //load description files
-                    foreach (var dfd in GetDescriptionFilesAndDescriptors(pluginFolder))
-                    {
-                        var descriptionFile = dfd.Key;
-                        var pluginDescriptor = dfd.Value;
-
-                        //ensure that version of plugin is valid
-                        if (!pluginDescriptor.SupportedVersions.Contains(NopVersion.CurrentVersion, StringComparer.InvariantCultureIgnoreCase))
-                        {
-                            incompatiblePlugins.Add(pluginDescriptor.SystemName);
-                            continue;
-                        }
-
-                        //some validation
-                        if (String.IsNullOrWhiteSpace(pluginDescriptor.SystemName))
-                            throw new Exception($"A plugin '{descriptionFile.FullName}' has no system name. Try assigning the plugin a unique name and recompiling.");
-                        if (referencedPlugins.Contains(pluginDescriptor))
-                            throw new Exception($"A plugin with '{pluginDescriptor.SystemName}' system name is already defined");
-
-                        //set 'Installed' property
-                        pluginDescriptor.Installed = installedPluginSystemNames
-                            .FirstOrDefault(x => x.Equals(pluginDescriptor.SystemName, StringComparison.InvariantCultureIgnoreCase)) != null;
-
-                        try
-                        {
-                            if (descriptionFile.Directory == null)
-                                throw new Exception($"Directory cannot be resolved for '{descriptionFile.Name}' description file");
-
-                            //get list of all DLLs in plugins (not in bin!)
-                            var pluginFiles = descriptionFile.Directory.GetFiles("*.dll", SearchOption.AllDirectories)
-                                //just make sure we're not registering shadow copied plugins
-                                .Where(x => !binFiles.Select(q => q.FullName).Contains(x.FullName))
-                                .Where(x => IsPackagePluginFolder(x.Directory))
-                                .ToList();
-
-                            //other plugin description info
-                            var mainPluginFile = pluginFiles
-<<<<<<< HEAD
-                                .FirstOrDefault(x => x.Name.Equals(pluginDescriptor.AssemblyFileName, StringComparison.InvariantCultureIgnoreCase));
-                            if (mainPluginFile == null)
-                                throw new Exception($"{pluginDescriptor.AssemblyFileName} cannot be loaded");
-=======
-                                .FirstOrDefault(x => x.Name.Equals(pluginDescriptor.PluginFileName, StringComparison.InvariantCultureIgnoreCase));
-
-                            //plugin have wrong directory
-                            if (mainPluginFile == null)
-                            {
-                                incompatiblePlugins.Add(pluginDescriptor.SystemName);
-                                continue;
-                            }
->>>>>>> cf7a2973
-
-                            pluginDescriptor.OriginalAssemblyFile = mainPluginFile;
-
-                            //shadow copy main plugin file
-                            pluginDescriptor.ReferencedAssembly = PerformFileDeploy(mainPluginFile, applicationPartManager);
-
-                            //load all other referenced assemblies now
-                            foreach (var plugin in pluginFiles
-                                .Where(x => !x.Name.Equals(mainPluginFile.Name, StringComparison.InvariantCultureIgnoreCase))
-                                .Where(x => !IsAlreadyLoaded(x)))
-                                    PerformFileDeploy(plugin, applicationPartManager);
-                            
-                            //init plugin type (only one plugin per assembly is allowed)
-                            foreach (var t in pluginDescriptor.ReferencedAssembly.GetTypes())
-                                if (typeof(IPlugin).IsAssignableFrom(t))
-                                    if (!t.IsInterface)
-                                        if (t.IsClass && !t.IsAbstract)
-                                        {
-                                            pluginDescriptor.PluginType = t;
-                                            break;
-                                        }
-
-                            referencedPlugins.Add(pluginDescriptor);
-                        }
-                        catch (ReflectionTypeLoadException ex)
-                        {
-                            //add a plugin name. this way we can easily identify a problematic plugin
-                            var msg = $"Plugin '{pluginDescriptor.FriendlyName}'. ";
-                            foreach (var e in ex.LoaderExceptions)
-                                msg += e.Message + Environment.NewLine;
-
-                            var fail = new Exception(msg, ex);
-                            throw fail;
-                        }
-                        catch (Exception ex)
-                        {
-                            //add a plugin name. this way we can easily identify a problematic plugin
-                            var msg = $"Plugin '{pluginDescriptor.FriendlyName}'. {ex.Message}";
-
-                            var fail = new Exception(msg, ex);
-                            throw fail;
-                        }
-                    }
-                }
-                catch (Exception ex)
-                {
-                    var msg = string.Empty;
-                    for (var e = ex; e != null; e = e.InnerException)
-                        msg += e.Message + Environment.NewLine;
-
-                    var fail = new Exception(msg, ex);
-                    throw fail;
-                }
-
-
-                ReferencedPlugins = referencedPlugins;
-                IncompatiblePlugins = incompatiblePlugins;
-            }
-        }
-
-        /// <summary>
-        /// Mark plugin as installed
-        /// </summary>
-        /// <param name="systemName">Plugin system name</param>
-        public static void MarkPluginAsInstalled(string systemName)
-        {
-            if (string.IsNullOrEmpty(systemName))
-                throw new ArgumentNullException(nameof(systemName));
-
-            var filePath = CommonHelper.MapPath(InstalledPluginsFilePath);
-
-            //create file if not exists
-            if (!File.Exists(filePath))
-            {
-                //we use 'using' to close the file after it's created
-                using (File.Create(filePath)) { }
-            }
-
-            //get installed plugin names
-            var installedPluginSystemNames = GetInstalledPluginNames(filePath);
-
-            //add plugin system name to the list if doesn't already exist
-            var alreadyMarkedAsInstalled = installedPluginSystemNames.Any(pluginName => pluginName.Equals(systemName, StringComparison.InvariantCultureIgnoreCase));
-            if (!alreadyMarkedAsInstalled)
-                installedPluginSystemNames.Add(systemName);
-
-            //save installed plugin names to the file
-            SaveInstalledPluginNames(installedPluginSystemNames,filePath);
-        }
-
-        /// <summary>
-        /// Mark plugin as uninstalled
-        /// </summary>
-        /// <param name="systemName">Plugin system name</param>
-        public static void MarkPluginAsUninstalled(string systemName)
-        {
-            if (string.IsNullOrEmpty(systemName))
-                throw new ArgumentNullException(nameof(systemName));
-
-            var filePath = CommonHelper.MapPath(InstalledPluginsFilePath);
-
-            //create file if not exists
-            if (!File.Exists(filePath))
-            {
-                //we use 'using' to close the file after it's created
-                using (File.Create(filePath)) { }
-            }
-
-            //get installed plugin names
-            var installedPluginSystemNames = GetInstalledPluginNames(filePath);
-
-            //remove plugin system name from the list if exists
-            var alreadyMarkedAsInstalled = installedPluginSystemNames.Any(pluginName => pluginName.Equals(systemName, StringComparison.InvariantCultureIgnoreCase));
-            if (alreadyMarkedAsInstalled)
-                installedPluginSystemNames.Remove(systemName);
-
-            //save installed plugin names to the file
-            SaveInstalledPluginNames(installedPluginSystemNames,filePath);
-        }
-
-        /// <summary>
-        /// Mark plugin as uninstalled
-        /// </summary>
-        public static void MarkAllPluginsAsUninstalled()
-        {
-            var filePath = CommonHelper.MapPath(InstalledPluginsFilePath);
-            if (File.Exists(filePath))
-                File.Delete(filePath);
-        }
-
-        /// <summary>
-        /// Find a plugin descriptor by some type which is located into the same assembly as plugin
-        /// </summary>
-        /// <param name="typeInAssembly">Type</param>
-        /// <returns>Plugin descriptor if exists; otherwise null</returns>
-        public static PluginDescriptor FindPlugin(Type typeInAssembly)
-        {
-            if (typeInAssembly == null)
-                throw new ArgumentNullException(nameof(typeInAssembly));
-
-            if (ReferencedPlugins == null)
-                return null;
-
-            return ReferencedPlugins.FirstOrDefault(plugin => plugin.ReferencedAssembly != null
-                && plugin.ReferencedAssembly.FullName.Equals(typeInAssembly.Assembly.FullName, StringComparison.InvariantCultureIgnoreCase));
-        }
-
-        /// <summary>
-        /// Upload plugins
-        /// </summary>
-        /// <param name="archivefile">File</param>
-        /// <returns>List of plugin descriptor</returns>
-        public static IList<PluginDescriptor> UploadPlugins(IFormFile archivefile)
-        {
-            if (archivefile == null)
-                throw  new ArgumentNullException(nameof(archivefile));
-
-            string zipFilePath = null;
-            var pluginDescriptors = new List<PluginDescriptor>();
-            try
-            {
-                //only zip archives are supported
-                var extension = Path.GetExtension(archivefile.FileName);
-                if (extension == null || !extension.Equals(".zip", StringComparison.InvariantCultureIgnoreCase))
-                    throw new Exception("Only zip archives are supported");
-
-                //ensure temp folder is created
-                var pluginTempFolder = CommonHelper.MapPath(PluginsTempPath);
-                Directory.CreateDirectory(new DirectoryInfo(pluginTempFolder).FullName);
-
-                //copy original archive to the temp folder
-                zipFilePath = Path.Combine(pluginTempFolder, archivefile.FileName);
-                using (var fileStream = new FileStream(zipFilePath, FileMode.Create))
-                    archivefile.CopyTo(fileStream);
-
-                //check whether there is a descriptive JSON file in the root of the archive
-                var jsonFileExists = false;
-                using (var archive = ZipFile.OpenRead(zipFilePath))
-                {
-                    jsonFileExists = archive.Entries
-                        .Any(entry => entry.Name.Equals(UploadedPluginsDescriptionFile, StringComparison.InvariantCultureIgnoreCase) 
-                            && string.IsNullOrEmpty(Path.GetDirectoryName(entry.FullName)));
-                }
-
-                if (!jsonFileExists)
-                {
-                    //JSON file doesn't exist, so there is a single plugin in the archive, just extract it
-                    pluginDescriptors.Add(UploadSinglePlugin(zipFilePath));
-                }
-                else
-                {
-                    //JSON file exists, so there are multiple plugins or plugin versions in the archive
-                    pluginDescriptors.AddRange(UploadMultiplePlugins(zipFilePath));
-                }
-            }
-            finally
-            {
-                //delete temporary file
-                if (!string.IsNullOrEmpty(zipFilePath))
-                    File.Delete(zipFilePath);
-            }
-
-            return pluginDescriptors;
-        }
-        
-        /// <summary>
-        /// Save plugin descriptor to the plugin description file
-        /// </summary>
-        /// <param name="pluginDescriptor">Plugin descriptor</param>
-        public static void SavePluginDescriptor(PluginDescriptor pluginDescriptor)
-        {
-            if (pluginDescriptor == null)
-                throw new ArgumentException(nameof(pluginDescriptor));
-
-            //get the description file path
-            if (pluginDescriptor.OriginalAssemblyFile == null)
-                throw new Exception($"Cannot load original assembly path for {pluginDescriptor.SystemName} plugin.");
-
-            var filePath = Path.Combine(pluginDescriptor.OriginalAssemblyFile.Directory.FullName, PluginDescriptionFileName);
-            if (!File.Exists(filePath))
-                throw new Exception($"Description file for {pluginDescriptor.SystemName} plugin does not exist. {filePath}");
-
-            //save the file
-            var text = JsonConvert.SerializeObject(pluginDescriptor, Formatting.Indented);
-            File.WriteAllText(filePath, text);
-        }
-
-        #endregion
-
-        #region Utilities
-
-        /// <summary>
-        /// Get description files
-        /// </summary>
-        /// <param name="pluginFolder">Plugin directory info</param>
-        /// <returns>Original and parsed description files</returns>
-        private static IEnumerable<KeyValuePair<FileInfo, PluginDescriptor>> GetDescriptionFilesAndDescriptors(DirectoryInfo pluginFolder)
-        {
-            if (pluginFolder == null)
-                throw new ArgumentNullException(nameof(pluginFolder));
-
-            //create list (<file info, parsed plugin descritor>)
-            var result = new List<KeyValuePair<FileInfo, PluginDescriptor>>();
-            
-            //add display order and path to list
-            foreach (var descriptionFile in pluginFolder.GetFiles(PluginDescriptionFileName, SearchOption.AllDirectories))
-            {
-                if (!IsPackagePluginFolder(descriptionFile.Directory))
-                    continue;
-
-                //parse file
-                var pluginDescriptor = GetPluginDescriptorFromFile(descriptionFile.FullName);
-
-                //populate list
-                result.Add(new KeyValuePair<FileInfo, PluginDescriptor>(descriptionFile, pluginDescriptor));
-            }
-
-            //sort list by display order. NOTE: Lowest DisplayOrder will be first i.e 0 , 1, 1, 1, 5, 10
-            //it's required: https://www.nopcommerce.com/boards/t/17455/load-plugins-based-on-their-displayorder-on-startup.aspx
-            result.Sort((firstPair, nextPair) => firstPair.Value.DisplayOrder.CompareTo(nextPair.Value.DisplayOrder));
-            return result;
-        }
-
-        /// <summary>
-        /// Upload the single plugin from the archive into the plugin folder
-        /// </summary>
-        /// <param name="archivePath">Path to the archive</param>
-        /// <returns>Plugin descriptor</returns>
-        private static PluginDescriptor UploadSinglePlugin(string archivePath)
-        {
-            //ensure we have a valid plugin description file and the current version is supported
-            PluginDescriptor pluginDescriptor = null;
-            var uploadedPluginDirectoryName = string.Empty;
-            using (var archive = ZipFile.OpenRead(archivePath))
-            {
-                //the archive should contain only one root directory (the plugin one)
-                var rootDirectories = archive.Entries
-                    .Where(entry => entry.FullName.Count(ch => ch == '/') == 1 && entry.FullName.EndsWith("/"))
-                    .ToList();
-                if (rootDirectories.Count != 1)
-                    throw new Exception("The archive should contain only one root plugin directory. For example, Payments.PayPalDirect.");
-                //the plugin directory name (remove the ending /)
-                uploadedPluginDirectoryName = rootDirectories.First().FullName.Replace("/", "");
-
-                foreach (var entry in archive.Entries)
-                {
-                    if (entry.FullName.Equals($"{uploadedPluginDirectoryName}/{PluginDescriptionFileName}",
-                        StringComparison.InvariantCultureIgnoreCase))
-                    {
-                        using (var unzippedEntryStream = entry.Open())
-                        {
-                            using (var reader = new StreamReader(unzippedEntryStream))
-                            {
-                                string text = reader.ReadToEnd();
-                                pluginDescriptor = GetPluginDescriptor(text);
-                                if (!pluginDescriptor.SupportedVersions.Contains(NopVersion.CurrentVersion,
-                                    StringComparer.InvariantCultureIgnoreCase))
-                                    throw new Exception(
-                                        $"This plugin doesn't support the current version - {NopVersion.CurrentVersion}");
-
-                                break;
-                            }
-                        }
-                    }
-                }
-            }
-
-            if (pluginDescriptor == null)
-                throw new Exception($"No {PluginDescriptionFileName} file is found. It should be in the root of the archive.");
-
-            //new plugin path
-            if (uploadedPluginDirectoryName == null)
-                throw new Exception("Cannot get the plugin directory name");
-
-            var pluginFolder = CommonHelper.MapPath(PluginsPath);
-            var uploadedPluginPath = Path.Combine(pluginFolder, uploadedPluginDirectoryName);
-
-            //ensure it's a new directory (e.g. some old files are not required when re-uploading a plugin)
-            //furthermore, zip extract functionality cannot override existing files
-            //but there could deletion issues (related to file locking, etc). In such cases the directory should be deleted manually
-            if (Directory.Exists(uploadedPluginPath))
-                CommonHelper.DeleteDirectory(uploadedPluginPath);
-
-            //extract to /Plugins
-            ZipFile.ExtractToDirectory(archivePath, pluginFolder);
-
-            return pluginDescriptor;
-        }
-
-        /// <summary>
-        /// Upload multiple plugins from the archive into the plugin folder
-        /// </summary>
-        /// <param name="archivePath">Path to the archive</param>
-        /// <returns>List of plugin descriptor</returns>
-        private static IList<PluginDescriptor> UploadMultiplePlugins(string archivePath)
-        {
-            using (var archive = ZipFile.OpenRead(archivePath))
-            {
-                //get plugin directory names from the descriptive JSON file
-                var pluginDirectories = new List<string>();
-                var jsonFileEntry = archive.Entries
-                    .FirstOrDefault(entry => entry.Name.Equals(UploadedPluginsDescriptionFile, StringComparison.InvariantCultureIgnoreCase)
-                        && string.IsNullOrEmpty(Path.GetDirectoryName(entry.FullName)));
-                using (var unzippedEntryStream = jsonFileEntry.Open())
-                {
-                    using (var reader = new StreamReader(unzippedEntryStream))
-                    {
-                        var definitionType = new[] { new { SystemName = string.Empty, Version = string.Empty, DirectoryPath = string.Empty, SourceDirectoryPath = string.Empty } };
-                        pluginDirectories = JsonConvert.DeserializeAnonymousType(reader.ReadToEnd(), definitionType)
-                            .Select(plugin => plugin.DirectoryPath).ToList();
-                    }
-                }
-
-                //get plugins descriptors contained in the archive and ensure that the current version is supported
-                var pluginsInArchive = pluginDirectories.Select(directoryPath =>
-                {
-                    //the plugin path should end with a slash
-                    var pluginPath = $"{directoryPath.TrimEnd('/')}/";
-
-                    //get the plugin directory name
-                    var directoryName = Path.GetFileName(pluginPath.TrimEnd('/'));
-
-                    //try to get the plugin descriptor entry
-                    var pluginDescriptorPath = $"{pluginPath}{PluginDescriptionFileName}";
-                    var descriptorEntry = archive.Entries.FirstOrDefault(entry => entry.FullName.Equals(pluginDescriptorPath, StringComparison.InvariantCultureIgnoreCase));
-                    if (descriptorEntry == null)
-                        return null;
-                    
-                    using (var unzippedEntryStream = descriptorEntry.Open())
-                    {
-                        using (var reader = new StreamReader(unzippedEntryStream))
-                        {
-                            var pluginDescriptor = GetPluginDescriptor(reader.ReadToEnd());
-                            return new { DirectoryName = directoryName, PluginPath = pluginPath, PluginDescriptor = pluginDescriptor };
-                        }
-                    }
-                }).Where(plugin => plugin?.PluginDescriptor?.SupportedVersions.Contains(NopVersion.CurrentVersion) ?? false).ToList();
-
-                //extract plugins into the plugin folder
-                var pluginFolder = CommonHelper.MapPath(PluginsPath);
-                foreach (var plugin in pluginsInArchive)
-                {
-                    var pluginPath = Path.Combine(pluginFolder, plugin.DirectoryName);
-
-                    //ensure it's a new directory (e.g. some old files are not required when re-uploading a plugin)
-                    //furthermore, zip extract functionality cannot override existing files
-                    //but there could deletion issues (related to file locking, etc). In such cases the directory should be deleted manually
-                    if (Directory.Exists(pluginPath))
-                        CommonHelper.DeleteDirectory(pluginPath);
-                    Directory.CreateDirectory(pluginPath);
-
-                    //extract entries into files
-                    var pluginEntries = archive.Entries.Where(entry => entry.FullName.StartsWith(plugin.PluginPath, StringComparison.InvariantCultureIgnoreCase)
-                        && !entry.FullName.Equals(plugin.PluginPath, StringComparison.InvariantCultureIgnoreCase));
-                    foreach (var entry in pluginEntries)
-                    {
-                        var entryPath = Path.Combine(pluginPath, entry.FullName.Substring(plugin.PluginPath.Length));
-                        var directoryPath = Path.GetDirectoryName(entryPath);
-                        if (!Directory.Exists(directoryPath))
-                            Directory.CreateDirectory(directoryPath);
-                        else
-                            entry.ExtractToFile(entryPath);
-                    }
-                }
-
-                return pluginsInArchive.Select(plugin => plugin.PluginDescriptor).ToList();
-            }
-        }
-
-        /// <summary>
-        /// Get plugin descriptor from the plugin description file
-        /// </summary>
-        /// <param name="filePath">Path to the description file</param>
-        /// <returns>Plugin descriptor</returns>
-        private static PluginDescriptor GetPluginDescriptorFromFile(string filePath)
-        {
-            var text = File.ReadAllText(filePath);
-
-            return GetPluginDescriptor(text);
-        }
-
-        /// <summary>
-        /// Get plugin descriptor from the description text
-        /// </summary>
-        /// <param name="text">Description text</param>
-        /// <returns>Plugin descriptor</returns>
-        private static PluginDescriptor GetPluginDescriptor(string text)
-        {
-            if (string.IsNullOrEmpty(text))
-                return new PluginDescriptor();
-
-            //get plugin descriptor from the JSON file
-            var descriptor = JsonConvert.DeserializeObject<PluginDescriptor>(text);
-
-            //nopCommerce 2.00 didn't have 'SupportedVersions' parameter, so let's set it to "2.00"
-            if (!descriptor.SupportedVersions.Any())
-                descriptor.SupportedVersions.Add("2.00");
-
-            return descriptor;
-        }
-
-        /// <summary>
-        /// Get system names of installed plugins
-        /// </summary>
-        /// <param name="filePath">Path to the file</param>
-        /// <returns>List of plugin system names</returns>
-        private static IList<string> GetInstalledPluginNames(string filePath)
-        {
-            //check whether file exists
-            if (!File.Exists(filePath))
-            {
-                //if not, try to parse the file that was used in previous nopCommerce versions
-                filePath = CommonHelper.MapPath(ObsoleteInstalledPluginsFilePath);
-                if (!File.Exists(filePath))
-                    return new List<string>();
-
-                //get plugin system names from the old txt file
-                var pluginSystemNames = new List<string>();
-                using (var reader = new StringReader(File.ReadAllText(filePath)))
-                {
-                    var pluginName = string.Empty;
-                    while ((pluginName = reader.ReadLine()) != null)
-                    {
-                        if (!string.IsNullOrWhiteSpace(pluginName))
-                            pluginSystemNames.Add(pluginName.Trim());
-                    }
-                }
-
-                //save system names of installed plugins to the new file
-                SaveInstalledPluginNames(pluginSystemNames, CommonHelper.MapPath(InstalledPluginsFilePath));
-
-                //and delete the old one
-                File.Delete(filePath);
-
-                return pluginSystemNames;
-            }
-
-            var text = File.ReadAllText(filePath);
-            if (string.IsNullOrEmpty(text))
-                return new List<string>();
-
-            //get plugin system names from the JSON file
-            return JsonConvert.DeserializeObject<IList<string>>(text);
-        }
-
-        /// <summary>
-        /// Save system names of installed plugins to the file
-        /// </summary>
-        /// <param name="pluginSystemNames">List of plugin system names</param>
-        /// <param name="filePath">Path to the file</param>
-        private static void SaveInstalledPluginNames(IList<string> pluginSystemNames, string filePath)
-        {
-            //save the file
-            var text = JsonConvert.SerializeObject(pluginSystemNames, Formatting.Indented);
-            File.WriteAllText(filePath, text);
-        }
-
-        /// <summary>
-        /// Indicates whether assembly file is already loaded
-        /// </summary>
-        /// <param name="fileInfo">File info</param>
-        /// <returns>Result</returns>
-        private static bool IsAlreadyLoaded(FileInfo fileInfo)
-        {
-            //search library file name in base directory to ignore already existing (loaded) libraries
-            //(we do it because not all libraries are loaded immediately after application start)
-            if (BaseAppLibraries.Any(sli => sli.Equals(fileInfo.Name, StringComparison.InvariantCultureIgnoreCase)))
-                return true;
-
-            //compare full assembly name
-            //var fileAssemblyName = AssemblyName.GetAssemblyName(fileInfo.FullName);
-            //foreach (var a in AppDomain.CurrentDomain.GetAssemblies())
-            //{
-            //    if (a.FullName.Equals(fileAssemblyName.FullName, StringComparison.InvariantCultureIgnoreCase))
-            //        return true;
-            //}
-            //return false;
-
-            //do not compare the full assembly name, just filename
-            try
-            {
-                var fileNameWithoutExt = Path.GetFileNameWithoutExtension(fileInfo.FullName);
-                if (string.IsNullOrEmpty(fileNameWithoutExt))
-                    throw new Exception($"Cannot get file extension for {fileInfo.Name}");
-
-                foreach (var a in AppDomain.CurrentDomain.GetAssemblies())
-                {
-                    var assemblyName = a.FullName.Split(',').FirstOrDefault();
-                    if (fileNameWithoutExt.Equals(assemblyName, StringComparison.InvariantCultureIgnoreCase))
-                        return true;
-                }
-            }
-            catch (Exception exc)
-            {
-                Debug.WriteLine("Cannot validate whether an assembly is already loaded. " + exc);
-            }
-            return false;
-        }
-
-        /// <summary>
-        /// Perform file deploy
-        /// </summary>
-        /// <param name="plug">Plugin file info</param>
-        /// <param name="applicationPartManager">Application part manager</param>
-        /// <returns>Assembly</returns>
-        private static Assembly PerformFileDeploy(FileInfo plug, ApplicationPartManager applicationPartManager)
-        {
-            if (plug.Directory == null || plug.Directory.Parent == null)
-                throw new InvalidOperationException("The plugin directory for the " + plug.Name + " file exists in a folder outside of the allowed nopCommerce folder hierarchy");
-
-            //but in order to avoid possible issues we still copy libraries into ~/Plugins/bin/ directory
-            var shadowCopyPlugFolder = Directory.CreateDirectory(_shadowCopyFolder.FullName);
-            var shadowCopiedPlug = ShadowCopyFile(plug, shadowCopyPlugFolder);
-
-            //we can now register the plugin definition
-            var shadowCopiedAssembly = Assembly.Load(AssemblyName.GetAssemblyName(shadowCopiedPlug.FullName));
-            Debug.WriteLine("Adding to ApplicationParts: '{0}'", shadowCopiedAssembly.FullName);
-            applicationPartManager.ApplicationParts.Add(new AssemblyPart(shadowCopiedAssembly));
-
-            return shadowCopiedAssembly;
-        }
-        
-        /// <summary>
-        /// Copy the plugin file to shadow copy directory
-        /// </summary>
-        /// <param name="plug"></param>
-        /// <param name="shadowCopyPlugFolder"></param>
-        /// <returns></returns>
-        private static FileInfo ShadowCopyFile(FileInfo plug, DirectoryInfo shadowCopyPlugFolder)
-        {
-            var shouldCopy = true;
-            var shadowCopiedPlug = new FileInfo(Path.Combine(shadowCopyPlugFolder.FullName, plug.Name));
-
-            //check if a shadow copied file already exists and if it does, check if it's updated, if not don't copy
-            if (shadowCopiedPlug.Exists)
-            {
-                //it's better to use LastWriteTimeUTC, but not all file systems have this property
-                //maybe it is better to compare file hash?
-                var areFilesIdentical = shadowCopiedPlug.CreationTimeUtc.Ticks >= plug.CreationTimeUtc.Ticks;
-                if (areFilesIdentical)
-                {
-                    Debug.WriteLine("Not copying; files appear identical: '{0}'", shadowCopiedPlug.Name);
-                    shouldCopy = false;
-                }
-                else
-                {
-                    //delete an existing file
-
-                    //More info: https://www.nopcommerce.com/boards/t/11511/access-error-nopplugindiscountrulesbillingcountrydll.aspx?p=4#60838
-                    Debug.WriteLine("New plugin found; Deleting the old file: '{0}'", shadowCopiedPlug.Name);
-                    File.Delete(shadowCopiedPlug.FullName);
-                }
-            }
-
-            if (!shouldCopy)
-                return shadowCopiedPlug;
-
-            try
-            {
-                File.Copy(plug.FullName, shadowCopiedPlug.FullName, true);
-            }
-            catch (IOException)
-            {
-                Debug.WriteLine(shadowCopiedPlug.FullName + " is locked, attempting to rename");
-                //this occurs when the files are locked,
-                //for some reason devenv locks plugin files some times and for another crazy reason you are allowed to rename them
-                //which releases the lock, so that it what we are doing here, once it's renamed, we can re-shadow copy
-                try
-                {
-                    var oldFile = shadowCopiedPlug.FullName + Guid.NewGuid().ToString("N") + ".old";
-                    File.Move(shadowCopiedPlug.FullName, oldFile);
-                }
-                catch (IOException exc)
-                {
-                    throw new IOException(shadowCopiedPlug.FullName + " rename failed, cannot initialize plugin", exc);
-                }
-                //OK, we've made it this far, now retry the shadow copy
-                File.Copy(plug.FullName, shadowCopiedPlug.FullName, true);
-            }
-
-            return shadowCopiedPlug;
-        }
-
-        /// <summary>
-        /// Determines if the folder is a bin plugin folder for a package
-        /// </summary>
-        /// <param name="folder"></param>
-        /// <returns></returns>
-        private static bool IsPackagePluginFolder(DirectoryInfo folder)
-        {
-            if (folder == null) return false;
-            if (folder.Parent == null) return false;
-            if (!folder.Parent.Name.Equals(PluginsPathName, StringComparison.InvariantCultureIgnoreCase)) return false;
-
-            return true;
-        }
-
-        #endregion
-    }
-}
+﻿using System;
+using System.Collections.Generic;
+using System.Diagnostics;
+using System.IO;
+using System.IO.Compression;
+using System.Linq;
+using System.Reflection;
+using System.Threading;
+using Microsoft.AspNetCore.Http;
+using Microsoft.AspNetCore.Mvc.ApplicationParts;
+using Newtonsoft.Json;
+using Nop.Core.ComponentModel;
+using Nop.Core.Configuration;
+
+//Contributor: Umbraco (http://www.umbraco.com). Thanks a lot! 
+//SEE THIS POST for full details of what this does - http://shazwazza.com/post/Developing-a-plugin-framework-in-ASPNET-with-medium-trust.aspx
+
+namespace Nop.Core.Plugins
+{
+    /// <summary>
+    /// Sets the application up for the plugin referencing
+    /// </summary>
+    public class PluginManager
+    {
+        #region Const
+
+        private const string ObsoleteInstalledPluginsFilePath = "~/App_Data/InstalledPlugins.txt";
+        private const string InstalledPluginsFilePath_ = "~/App_Data/installedPlugins.json";
+        private const string PluginsPath = "~/Plugins";
+        private const string PluginsTempPath = "~/App_Data/TempUploads";
+        private const string PluginsPathName = "Plugins";
+        private const string ShadowCopyPath = "~/Plugins/bin";
+        private const string RefsPathName = "refs";
+        private const string UploadedPluginsDescriptionFile = "uploadedPlugins.json";
+        private const string PluginDescriptionFileName = "plugin.json";
+
+        #endregion
+
+        #region Fields
+
+        private static readonly ReaderWriterLockSlim Locker = new ReaderWriterLockSlim();
+        private static DirectoryInfo _shadowCopyFolder;
+        private static readonly List<string> BaseAppLibraries;
+
+        #endregion
+
+        #region Ctor
+
+        static PluginManager()
+        {
+            //get all libraries from /bin/{version}/ directory
+            BaseAppLibraries = new DirectoryInfo(AppDomain.CurrentDomain.BaseDirectory)
+                .GetFiles("*.dll", SearchOption.TopDirectoryOnly).Select(fi => fi.Name).ToList();
+
+            //get all libraries from base site directory
+            if(!AppDomain.CurrentDomain.BaseDirectory.Equals(Environment.CurrentDirectory, StringComparison.InvariantCultureIgnoreCase))
+                BaseAppLibraries.AddRange(new DirectoryInfo(Environment.CurrentDirectory).GetFiles("*.dll", SearchOption.TopDirectoryOnly).Select(fi => fi.Name));
+
+            //get all libraries from refs directory
+            var refsPathName = new DirectoryInfo(Path.Combine(Environment.CurrentDirectory, RefsPathName));
+            if(refsPathName.Exists)
+                BaseAppLibraries.AddRange(refsPathName.GetFiles("*.dll", SearchOption.TopDirectoryOnly).Select(fi => fi.Name));
+        }
+
+        #endregion
+
+        #region Properties
+
+        /// <summary>
+        /// Gets the path to file that contains installed plugin system names
+        /// </summary>
+        public static string InstalledPluginsFilePath => InstalledPluginsFilePath_;
+
+        /// <summary>
+        /// Returns a collection of all referenced plugin assemblies that have been shadow copied
+        /// </summary>
+        public static IEnumerable<PluginDescriptor> ReferencedPlugins { get; set; }
+
+        /// <summary>
+        /// Returns a collection of all plugin which are not compatible with the current version
+        /// </summary>
+        public static IEnumerable<string> IncompatiblePlugins { get; set; }
+
+        #endregion
+
+        #region Methods
+
+        /// <summary>
+        /// Initialize
+        /// </summary>
+        /// <param name="applicationPartManager">Application part manager</param>
+        /// <param name="config">Config</param>
+        public static void Initialize(ApplicationPartManager applicationPartManager, NopConfig config)
+        {
+            if (applicationPartManager == null)
+                throw new ArgumentNullException(nameof(applicationPartManager));
+
+            if (config == null)
+                throw new ArgumentNullException(nameof(config));
+
+
+            using (new WriteLockDisposable(Locker))
+            {
+                // TODO: Add verbose exception handling / raising here since this is happening on app startup and could
+                // prevent app from starting altogether
+                var pluginFolder = new DirectoryInfo(CommonHelper.MapPath(PluginsPath));
+                _shadowCopyFolder = new DirectoryInfo(CommonHelper.MapPath(ShadowCopyPath));
+
+                var referencedPlugins = new List<PluginDescriptor>();
+                var incompatiblePlugins = new List<string>();
+
+                try
+                {
+                    var installedPluginSystemNames = GetInstalledPluginNames(CommonHelper.MapPath(InstalledPluginsFilePath));
+
+                    Debug.WriteLine("Creating shadow copy folder and querying for DLLs");
+                    //ensure folders are created
+                    Directory.CreateDirectory(pluginFolder.FullName);
+                    Directory.CreateDirectory(_shadowCopyFolder.FullName);
+                    
+                    //get list of all files in bin
+                    var binFiles = _shadowCopyFolder.GetFiles("*", SearchOption.AllDirectories);
+                    if (config.ClearPluginShadowDirectoryOnStartup)
+                    {
+                        //clear out shadow copied plugins
+                        foreach (var f in binFiles)
+                        {
+                            Debug.WriteLine("Deleting " + f.Name);
+                            try
+                            {
+                                //ignore index.htm
+                                var fileName = Path.GetFileName(f.FullName);
+                                if (fileName.Equals("index.htm", StringComparison.InvariantCultureIgnoreCase))
+                                    continue;
+
+                                File.Delete(f.FullName);
+                            }
+                            catch (Exception exc)
+                            {
+                                Debug.WriteLine("Error deleting file " + f.Name + ". Exception: " + exc);
+                            }
+                        }
+                    }
+
+                   
+                    //load description files
+                    foreach (var dfd in GetDescriptionFilesAndDescriptors(pluginFolder))
+                    {
+                        var descriptionFile = dfd.Key;
+                        var pluginDescriptor = dfd.Value;
+
+                        //ensure that version of plugin is valid
+                        if (!pluginDescriptor.SupportedVersions.Contains(NopVersion.CurrentVersion, StringComparer.InvariantCultureIgnoreCase))
+                        {
+                            incompatiblePlugins.Add(pluginDescriptor.SystemName);
+                            continue;
+                        }
+
+                        //some validation
+                        if (String.IsNullOrWhiteSpace(pluginDescriptor.SystemName))
+                            throw new Exception($"A plugin '{descriptionFile.FullName}' has no system name. Try assigning the plugin a unique name and recompiling.");
+                        if (referencedPlugins.Contains(pluginDescriptor))
+                            throw new Exception($"A plugin with '{pluginDescriptor.SystemName}' system name is already defined");
+
+                        //set 'Installed' property
+                        pluginDescriptor.Installed = installedPluginSystemNames
+                            .FirstOrDefault(x => x.Equals(pluginDescriptor.SystemName, StringComparison.InvariantCultureIgnoreCase)) != null;
+
+                        try
+                        {
+                            if (descriptionFile.Directory == null)
+                                throw new Exception($"Directory cannot be resolved for '{descriptionFile.Name}' description file");
+
+                            //get list of all DLLs in plugins (not in bin!)
+                            var pluginFiles = descriptionFile.Directory.GetFiles("*.dll", SearchOption.AllDirectories)
+                                //just make sure we're not registering shadow copied plugins
+                                .Where(x => !binFiles.Select(q => q.FullName).Contains(x.FullName))
+                                .Where(x => IsPackagePluginFolder(x.Directory))
+                                .ToList();
+
+                            //other plugin description info
+                            var mainPluginFile = pluginFiles
+                                .FirstOrDefault(x => x.Name.Equals(pluginDescriptor.AssemblyFileName, StringComparison.InvariantCultureIgnoreCase));
+                            
+                            //plugin have wrong directory
+                            if (mainPluginFile == null)
+                            {
+                                incompatiblePlugins.Add(pluginDescriptor.SystemName);
+                                continue;
+                            }
+
+                            pluginDescriptor.OriginalAssemblyFile = mainPluginFile;
+
+                            //shadow copy main plugin file
+                            pluginDescriptor.ReferencedAssembly = PerformFileDeploy(mainPluginFile, applicationPartManager);
+
+                            //load all other referenced assemblies now
+                            foreach (var plugin in pluginFiles
+                                .Where(x => !x.Name.Equals(mainPluginFile.Name, StringComparison.InvariantCultureIgnoreCase))
+                                .Where(x => !IsAlreadyLoaded(x)))
+                                    PerformFileDeploy(plugin, applicationPartManager);
+                            
+                            //init plugin type (only one plugin per assembly is allowed)
+                            foreach (var t in pluginDescriptor.ReferencedAssembly.GetTypes())
+                                if (typeof(IPlugin).IsAssignableFrom(t))
+                                    if (!t.IsInterface)
+                                        if (t.IsClass && !t.IsAbstract)
+                                        {
+                                            pluginDescriptor.PluginType = t;
+                                            break;
+                                        }
+
+                            referencedPlugins.Add(pluginDescriptor);
+                        }
+                        catch (ReflectionTypeLoadException ex)
+                        {
+                            //add a plugin name. this way we can easily identify a problematic plugin
+                            var msg = $"Plugin '{pluginDescriptor.FriendlyName}'. ";
+                            foreach (var e in ex.LoaderExceptions)
+                                msg += e.Message + Environment.NewLine;
+
+                            var fail = new Exception(msg, ex);
+                            throw fail;
+                        }
+                        catch (Exception ex)
+                        {
+                            //add a plugin name. this way we can easily identify a problematic plugin
+                            var msg = $"Plugin '{pluginDescriptor.FriendlyName}'. {ex.Message}";
+
+                            var fail = new Exception(msg, ex);
+                            throw fail;
+                        }
+                    }
+                }
+                catch (Exception ex)
+                {
+                    var msg = string.Empty;
+                    for (var e = ex; e != null; e = e.InnerException)
+                        msg += e.Message + Environment.NewLine;
+
+                    var fail = new Exception(msg, ex);
+                    throw fail;
+                }
+
+
+                ReferencedPlugins = referencedPlugins;
+                IncompatiblePlugins = incompatiblePlugins;
+            }
+        }
+
+        /// <summary>
+        /// Mark plugin as installed
+        /// </summary>
+        /// <param name="systemName">Plugin system name</param>
+        public static void MarkPluginAsInstalled(string systemName)
+        {
+            if (string.IsNullOrEmpty(systemName))
+                throw new ArgumentNullException(nameof(systemName));
+
+            var filePath = CommonHelper.MapPath(InstalledPluginsFilePath);
+
+            //create file if not exists
+            if (!File.Exists(filePath))
+            {
+                //we use 'using' to close the file after it's created
+                using (File.Create(filePath)) { }
+            }
+
+            //get installed plugin names
+            var installedPluginSystemNames = GetInstalledPluginNames(filePath);
+
+            //add plugin system name to the list if doesn't already exist
+            var alreadyMarkedAsInstalled = installedPluginSystemNames.Any(pluginName => pluginName.Equals(systemName, StringComparison.InvariantCultureIgnoreCase));
+            if (!alreadyMarkedAsInstalled)
+                installedPluginSystemNames.Add(systemName);
+
+            //save installed plugin names to the file
+            SaveInstalledPluginNames(installedPluginSystemNames,filePath);
+        }
+
+        /// <summary>
+        /// Mark plugin as uninstalled
+        /// </summary>
+        /// <param name="systemName">Plugin system name</param>
+        public static void MarkPluginAsUninstalled(string systemName)
+        {
+            if (string.IsNullOrEmpty(systemName))
+                throw new ArgumentNullException(nameof(systemName));
+
+            var filePath = CommonHelper.MapPath(InstalledPluginsFilePath);
+
+            //create file if not exists
+            if (!File.Exists(filePath))
+            {
+                //we use 'using' to close the file after it's created
+                using (File.Create(filePath)) { }
+            }
+
+            //get installed plugin names
+            var installedPluginSystemNames = GetInstalledPluginNames(filePath);
+
+            //remove plugin system name from the list if exists
+            var alreadyMarkedAsInstalled = installedPluginSystemNames.Any(pluginName => pluginName.Equals(systemName, StringComparison.InvariantCultureIgnoreCase));
+            if (alreadyMarkedAsInstalled)
+                installedPluginSystemNames.Remove(systemName);
+
+            //save installed plugin names to the file
+            SaveInstalledPluginNames(installedPluginSystemNames,filePath);
+        }
+
+        /// <summary>
+        /// Mark plugin as uninstalled
+        /// </summary>
+        public static void MarkAllPluginsAsUninstalled()
+        {
+            var filePath = CommonHelper.MapPath(InstalledPluginsFilePath);
+            if (File.Exists(filePath))
+                File.Delete(filePath);
+        }
+
+        /// <summary>
+        /// Find a plugin descriptor by some type which is located into the same assembly as plugin
+        /// </summary>
+        /// <param name="typeInAssembly">Type</param>
+        /// <returns>Plugin descriptor if exists; otherwise null</returns>
+        public static PluginDescriptor FindPlugin(Type typeInAssembly)
+        {
+            if (typeInAssembly == null)
+                throw new ArgumentNullException(nameof(typeInAssembly));
+
+            if (ReferencedPlugins == null)
+                return null;
+
+            return ReferencedPlugins.FirstOrDefault(plugin => plugin.ReferencedAssembly != null
+                && plugin.ReferencedAssembly.FullName.Equals(typeInAssembly.Assembly.FullName, StringComparison.InvariantCultureIgnoreCase));
+        }
+
+        /// <summary>
+        /// Upload plugins
+        /// </summary>
+        /// <param name="archivefile">File</param>
+        /// <returns>List of plugin descriptor</returns>
+        public static IList<PluginDescriptor> UploadPlugins(IFormFile archivefile)
+        {
+            if (archivefile == null)
+                throw  new ArgumentNullException(nameof(archivefile));
+
+            string zipFilePath = null;
+            var pluginDescriptors = new List<PluginDescriptor>();
+            try
+            {
+                //only zip archives are supported
+                var extension = Path.GetExtension(archivefile.FileName);
+                if (extension == null || !extension.Equals(".zip", StringComparison.InvariantCultureIgnoreCase))
+                    throw new Exception("Only zip archives are supported");
+
+                //ensure temp folder is created
+                var pluginTempFolder = CommonHelper.MapPath(PluginsTempPath);
+                Directory.CreateDirectory(new DirectoryInfo(pluginTempFolder).FullName);
+
+                //copy original archive to the temp folder
+                zipFilePath = Path.Combine(pluginTempFolder, archivefile.FileName);
+                using (var fileStream = new FileStream(zipFilePath, FileMode.Create))
+                    archivefile.CopyTo(fileStream);
+
+                //check whether there is a descriptive JSON file in the root of the archive
+                var jsonFileExists = false;
+                using (var archive = ZipFile.OpenRead(zipFilePath))
+                {
+                    jsonFileExists = archive.Entries
+                        .Any(entry => entry.Name.Equals(UploadedPluginsDescriptionFile, StringComparison.InvariantCultureIgnoreCase) 
+                            && string.IsNullOrEmpty(Path.GetDirectoryName(entry.FullName)));
+                }
+
+                if (!jsonFileExists)
+                {
+                    //JSON file doesn't exist, so there is a single plugin in the archive, just extract it
+                    pluginDescriptors.Add(UploadSinglePlugin(zipFilePath));
+                }
+                else
+                {
+                    //JSON file exists, so there are multiple plugins or plugin versions in the archive
+                    pluginDescriptors.AddRange(UploadMultiplePlugins(zipFilePath));
+                }
+            }
+            finally
+            {
+                //delete temporary file
+                if (!string.IsNullOrEmpty(zipFilePath))
+                    File.Delete(zipFilePath);
+            }
+
+            return pluginDescriptors;
+        }
+        
+        /// <summary>
+        /// Save plugin descriptor to the plugin description file
+        /// </summary>
+        /// <param name="pluginDescriptor">Plugin descriptor</param>
+        public static void SavePluginDescriptor(PluginDescriptor pluginDescriptor)
+        {
+            if (pluginDescriptor == null)
+                throw new ArgumentException(nameof(pluginDescriptor));
+
+            //get the description file path
+            if (pluginDescriptor.OriginalAssemblyFile == null)
+                throw new Exception($"Cannot load original assembly path for {pluginDescriptor.SystemName} plugin.");
+
+            var filePath = Path.Combine(pluginDescriptor.OriginalAssemblyFile.Directory.FullName, PluginDescriptionFileName);
+            if (!File.Exists(filePath))
+                throw new Exception($"Description file for {pluginDescriptor.SystemName} plugin does not exist. {filePath}");
+
+            //save the file
+            var text = JsonConvert.SerializeObject(pluginDescriptor, Formatting.Indented);
+            File.WriteAllText(filePath, text);
+        }
+
+        #endregion
+
+        #region Utilities
+
+        /// <summary>
+        /// Get description files
+        /// </summary>
+        /// <param name="pluginFolder">Plugin directory info</param>
+        /// <returns>Original and parsed description files</returns>
+        private static IEnumerable<KeyValuePair<FileInfo, PluginDescriptor>> GetDescriptionFilesAndDescriptors(DirectoryInfo pluginFolder)
+        {
+            if (pluginFolder == null)
+                throw new ArgumentNullException(nameof(pluginFolder));
+
+            //create list (<file info, parsed plugin descritor>)
+            var result = new List<KeyValuePair<FileInfo, PluginDescriptor>>();
+            
+            //add display order and path to list
+            foreach (var descriptionFile in pluginFolder.GetFiles(PluginDescriptionFileName, SearchOption.AllDirectories))
+            {
+                if (!IsPackagePluginFolder(descriptionFile.Directory))
+                    continue;
+
+                //parse file
+                var pluginDescriptor = GetPluginDescriptorFromFile(descriptionFile.FullName);
+
+                //populate list
+                result.Add(new KeyValuePair<FileInfo, PluginDescriptor>(descriptionFile, pluginDescriptor));
+            }
+
+            //sort list by display order. NOTE: Lowest DisplayOrder will be first i.e 0 , 1, 1, 1, 5, 10
+            //it's required: https://www.nopcommerce.com/boards/t/17455/load-plugins-based-on-their-displayorder-on-startup.aspx
+            result.Sort((firstPair, nextPair) => firstPair.Value.DisplayOrder.CompareTo(nextPair.Value.DisplayOrder));
+            return result;
+        }
+
+        /// <summary>
+        /// Upload the single plugin from the archive into the plugin folder
+        /// </summary>
+        /// <param name="archivePath">Path to the archive</param>
+        /// <returns>Plugin descriptor</returns>
+        private static PluginDescriptor UploadSinglePlugin(string archivePath)
+        {
+            //ensure we have a valid plugin description file and the current version is supported
+            PluginDescriptor pluginDescriptor = null;
+            var uploadedPluginDirectoryName = string.Empty;
+            using (var archive = ZipFile.OpenRead(archivePath))
+            {
+                //the archive should contain only one root directory (the plugin one)
+                var rootDirectories = archive.Entries
+                    .Where(entry => entry.FullName.Count(ch => ch == '/') == 1 && entry.FullName.EndsWith("/"))
+                    .ToList();
+                if (rootDirectories.Count != 1)
+                    throw new Exception("The archive should contain only one root plugin directory. For example, Payments.PayPalDirect.");
+                //the plugin directory name (remove the ending /)
+                uploadedPluginDirectoryName = rootDirectories.First().FullName.Replace("/", "");
+
+                foreach (var entry in archive.Entries)
+                {
+                    if (entry.FullName.Equals($"{uploadedPluginDirectoryName}/{PluginDescriptionFileName}",
+                        StringComparison.InvariantCultureIgnoreCase))
+                    {
+                        using (var unzippedEntryStream = entry.Open())
+                        {
+                            using (var reader = new StreamReader(unzippedEntryStream))
+                            {
+                                string text = reader.ReadToEnd();
+                                pluginDescriptor = GetPluginDescriptor(text);
+                                if (!pluginDescriptor.SupportedVersions.Contains(NopVersion.CurrentVersion,
+                                    StringComparer.InvariantCultureIgnoreCase))
+                                    throw new Exception(
+                                        $"This plugin doesn't support the current version - {NopVersion.CurrentVersion}");
+
+                                break;
+                            }
+                        }
+                    }
+                }
+            }
+
+            if (pluginDescriptor == null)
+                throw new Exception($"No {PluginDescriptionFileName} file is found. It should be in the root of the archive.");
+
+            //new plugin path
+            if (uploadedPluginDirectoryName == null)
+                throw new Exception("Cannot get the plugin directory name");
+
+            var pluginFolder = CommonHelper.MapPath(PluginsPath);
+            var uploadedPluginPath = Path.Combine(pluginFolder, uploadedPluginDirectoryName);
+
+            //ensure it's a new directory (e.g. some old files are not required when re-uploading a plugin)
+            //furthermore, zip extract functionality cannot override existing files
+            //but there could deletion issues (related to file locking, etc). In such cases the directory should be deleted manually
+            if (Directory.Exists(uploadedPluginPath))
+                CommonHelper.DeleteDirectory(uploadedPluginPath);
+
+            //extract to /Plugins
+            ZipFile.ExtractToDirectory(archivePath, pluginFolder);
+
+            return pluginDescriptor;
+        }
+
+        /// <summary>
+        /// Upload multiple plugins from the archive into the plugin folder
+        /// </summary>
+        /// <param name="archivePath">Path to the archive</param>
+        /// <returns>List of plugin descriptor</returns>
+        private static IList<PluginDescriptor> UploadMultiplePlugins(string archivePath)
+        {
+            using (var archive = ZipFile.OpenRead(archivePath))
+            {
+                //get plugin directory names from the descriptive JSON file
+                var pluginDirectories = new List<string>();
+                var jsonFileEntry = archive.Entries
+                    .FirstOrDefault(entry => entry.Name.Equals(UploadedPluginsDescriptionFile, StringComparison.InvariantCultureIgnoreCase)
+                        && string.IsNullOrEmpty(Path.GetDirectoryName(entry.FullName)));
+                using (var unzippedEntryStream = jsonFileEntry.Open())
+                {
+                    using (var reader = new StreamReader(unzippedEntryStream))
+                    {
+                        var definitionType = new[] { new { SystemName = string.Empty, Version = string.Empty, DirectoryPath = string.Empty, SourceDirectoryPath = string.Empty } };
+                        pluginDirectories = JsonConvert.DeserializeAnonymousType(reader.ReadToEnd(), definitionType)
+                            .Select(plugin => plugin.DirectoryPath).ToList();
+                    }
+                }
+
+                //get plugins descriptors contained in the archive and ensure that the current version is supported
+                var pluginsInArchive = pluginDirectories.Select(directoryPath =>
+                {
+                    //the plugin path should end with a slash
+                    var pluginPath = $"{directoryPath.TrimEnd('/')}/";
+
+                    //get the plugin directory name
+                    var directoryName = Path.GetFileName(pluginPath.TrimEnd('/'));
+
+                    //try to get the plugin descriptor entry
+                    var pluginDescriptorPath = $"{pluginPath}{PluginDescriptionFileName}";
+                    var descriptorEntry = archive.Entries.FirstOrDefault(entry => entry.FullName.Equals(pluginDescriptorPath, StringComparison.InvariantCultureIgnoreCase));
+                    if (descriptorEntry == null)
+                        return null;
+                    
+                    using (var unzippedEntryStream = descriptorEntry.Open())
+                    {
+                        using (var reader = new StreamReader(unzippedEntryStream))
+                        {
+                            var pluginDescriptor = GetPluginDescriptor(reader.ReadToEnd());
+                            return new { DirectoryName = directoryName, PluginPath = pluginPath, PluginDescriptor = pluginDescriptor };
+                        }
+                    }
+                }).Where(plugin => plugin?.PluginDescriptor?.SupportedVersions.Contains(NopVersion.CurrentVersion) ?? false).ToList();
+
+                //extract plugins into the plugin folder
+                var pluginFolder = CommonHelper.MapPath(PluginsPath);
+                foreach (var plugin in pluginsInArchive)
+                {
+                    var pluginPath = Path.Combine(pluginFolder, plugin.DirectoryName);
+
+                    //ensure it's a new directory (e.g. some old files are not required when re-uploading a plugin)
+                    //furthermore, zip extract functionality cannot override existing files
+                    //but there could deletion issues (related to file locking, etc). In such cases the directory should be deleted manually
+                    if (Directory.Exists(pluginPath))
+                        CommonHelper.DeleteDirectory(pluginPath);
+                    Directory.CreateDirectory(pluginPath);
+
+                    //extract entries into files
+                    var pluginEntries = archive.Entries.Where(entry => entry.FullName.StartsWith(plugin.PluginPath, StringComparison.InvariantCultureIgnoreCase)
+                        && !entry.FullName.Equals(plugin.PluginPath, StringComparison.InvariantCultureIgnoreCase));
+                    foreach (var entry in pluginEntries)
+                    {
+                        var entryPath = Path.Combine(pluginPath, entry.FullName.Substring(plugin.PluginPath.Length));
+                        var directoryPath = Path.GetDirectoryName(entryPath);
+                        if (!Directory.Exists(directoryPath))
+                            Directory.CreateDirectory(directoryPath);
+                        else
+                            entry.ExtractToFile(entryPath);
+                    }
+                }
+
+                return pluginsInArchive.Select(plugin => plugin.PluginDescriptor).ToList();
+            }
+        }
+
+        /// <summary>
+        /// Get plugin descriptor from the plugin description file
+        /// </summary>
+        /// <param name="filePath">Path to the description file</param>
+        /// <returns>Plugin descriptor</returns>
+        private static PluginDescriptor GetPluginDescriptorFromFile(string filePath)
+        {
+            var text = File.ReadAllText(filePath);
+
+            return GetPluginDescriptor(text);
+        }
+
+        /// <summary>
+        /// Get plugin descriptor from the description text
+        /// </summary>
+        /// <param name="text">Description text</param>
+        /// <returns>Plugin descriptor</returns>
+        private static PluginDescriptor GetPluginDescriptor(string text)
+        {
+            if (string.IsNullOrEmpty(text))
+                return new PluginDescriptor();
+
+            //get plugin descriptor from the JSON file
+            var descriptor = JsonConvert.DeserializeObject<PluginDescriptor>(text);
+
+            //nopCommerce 2.00 didn't have 'SupportedVersions' parameter, so let's set it to "2.00"
+            if (!descriptor.SupportedVersions.Any())
+                descriptor.SupportedVersions.Add("2.00");
+
+            return descriptor;
+        }
+
+        /// <summary>
+        /// Get system names of installed plugins
+        /// </summary>
+        /// <param name="filePath">Path to the file</param>
+        /// <returns>List of plugin system names</returns>
+        private static IList<string> GetInstalledPluginNames(string filePath)
+        {
+            //check whether file exists
+            if (!File.Exists(filePath))
+            {
+                //if not, try to parse the file that was used in previous nopCommerce versions
+                filePath = CommonHelper.MapPath(ObsoleteInstalledPluginsFilePath);
+                if (!File.Exists(filePath))
+                    return new List<string>();
+
+                //get plugin system names from the old txt file
+                var pluginSystemNames = new List<string>();
+                using (var reader = new StringReader(File.ReadAllText(filePath)))
+                {
+                    var pluginName = string.Empty;
+                    while ((pluginName = reader.ReadLine()) != null)
+                    {
+                        if (!string.IsNullOrWhiteSpace(pluginName))
+                            pluginSystemNames.Add(pluginName.Trim());
+                    }
+                }
+
+                //save system names of installed plugins to the new file
+                SaveInstalledPluginNames(pluginSystemNames, CommonHelper.MapPath(InstalledPluginsFilePath));
+
+                //and delete the old one
+                File.Delete(filePath);
+
+                return pluginSystemNames;
+            }
+
+            var text = File.ReadAllText(filePath);
+            if (string.IsNullOrEmpty(text))
+                return new List<string>();
+
+            //get plugin system names from the JSON file
+            return JsonConvert.DeserializeObject<IList<string>>(text);
+        }
+
+        /// <summary>
+        /// Save system names of installed plugins to the file
+        /// </summary>
+        /// <param name="pluginSystemNames">List of plugin system names</param>
+        /// <param name="filePath">Path to the file</param>
+        private static void SaveInstalledPluginNames(IList<string> pluginSystemNames, string filePath)
+        {
+            //save the file
+            var text = JsonConvert.SerializeObject(pluginSystemNames, Formatting.Indented);
+            File.WriteAllText(filePath, text);
+        }
+
+        /// <summary>
+        /// Indicates whether assembly file is already loaded
+        /// </summary>
+        /// <param name="fileInfo">File info</param>
+        /// <returns>Result</returns>
+        private static bool IsAlreadyLoaded(FileInfo fileInfo)
+        {
+            //search library file name in base directory to ignore already existing (loaded) libraries
+            //(we do it because not all libraries are loaded immediately after application start)
+            if (BaseAppLibraries.Any(sli => sli.Equals(fileInfo.Name, StringComparison.InvariantCultureIgnoreCase)))
+                return true;
+
+            //compare full assembly name
+            //var fileAssemblyName = AssemblyName.GetAssemblyName(fileInfo.FullName);
+            //foreach (var a in AppDomain.CurrentDomain.GetAssemblies())
+            //{
+            //    if (a.FullName.Equals(fileAssemblyName.FullName, StringComparison.InvariantCultureIgnoreCase))
+            //        return true;
+            //}
+            //return false;
+
+            //do not compare the full assembly name, just filename
+            try
+            {
+                var fileNameWithoutExt = Path.GetFileNameWithoutExtension(fileInfo.FullName);
+                if (string.IsNullOrEmpty(fileNameWithoutExt))
+                    throw new Exception($"Cannot get file extension for {fileInfo.Name}");
+
+                foreach (var a in AppDomain.CurrentDomain.GetAssemblies())
+                {
+                    var assemblyName = a.FullName.Split(',').FirstOrDefault();
+                    if (fileNameWithoutExt.Equals(assemblyName, StringComparison.InvariantCultureIgnoreCase))
+                        return true;
+                }
+            }
+            catch (Exception exc)
+            {
+                Debug.WriteLine("Cannot validate whether an assembly is already loaded. " + exc);
+            }
+            return false;
+        }
+
+        /// <summary>
+        /// Perform file deploy
+        /// </summary>
+        /// <param name="plug">Plugin file info</param>
+        /// <param name="applicationPartManager">Application part manager</param>
+        /// <returns>Assembly</returns>
+        private static Assembly PerformFileDeploy(FileInfo plug, ApplicationPartManager applicationPartManager)
+        {
+            if (plug.Directory == null || plug.Directory.Parent == null)
+                throw new InvalidOperationException("The plugin directory for the " + plug.Name + " file exists in a folder outside of the allowed nopCommerce folder hierarchy");
+
+            //but in order to avoid possible issues we still copy libraries into ~/Plugins/bin/ directory
+            var shadowCopyPlugFolder = Directory.CreateDirectory(_shadowCopyFolder.FullName);
+            var shadowCopiedPlug = ShadowCopyFile(plug, shadowCopyPlugFolder);
+
+            //we can now register the plugin definition
+            var shadowCopiedAssembly = Assembly.Load(AssemblyName.GetAssemblyName(shadowCopiedPlug.FullName));
+            Debug.WriteLine("Adding to ApplicationParts: '{0}'", shadowCopiedAssembly.FullName);
+            applicationPartManager.ApplicationParts.Add(new AssemblyPart(shadowCopiedAssembly));
+
+            return shadowCopiedAssembly;
+        }
+        
+        /// <summary>
+        /// Copy the plugin file to shadow copy directory
+        /// </summary>
+        /// <param name="plug"></param>
+        /// <param name="shadowCopyPlugFolder"></param>
+        /// <returns></returns>
+        private static FileInfo ShadowCopyFile(FileInfo plug, DirectoryInfo shadowCopyPlugFolder)
+        {
+            var shouldCopy = true;
+            var shadowCopiedPlug = new FileInfo(Path.Combine(shadowCopyPlugFolder.FullName, plug.Name));
+
+            //check if a shadow copied file already exists and if it does, check if it's updated, if not don't copy
+            if (shadowCopiedPlug.Exists)
+            {
+                //it's better to use LastWriteTimeUTC, but not all file systems have this property
+                //maybe it is better to compare file hash?
+                var areFilesIdentical = shadowCopiedPlug.CreationTimeUtc.Ticks >= plug.CreationTimeUtc.Ticks;
+                if (areFilesIdentical)
+                {
+                    Debug.WriteLine("Not copying; files appear identical: '{0}'", shadowCopiedPlug.Name);
+                    shouldCopy = false;
+                }
+                else
+                {
+                    //delete an existing file
+
+                    //More info: https://www.nopcommerce.com/boards/t/11511/access-error-nopplugindiscountrulesbillingcountrydll.aspx?p=4#60838
+                    Debug.WriteLine("New plugin found; Deleting the old file: '{0}'", shadowCopiedPlug.Name);
+                    File.Delete(shadowCopiedPlug.FullName);
+                }
+            }
+
+            if (!shouldCopy)
+                return shadowCopiedPlug;
+
+            try
+            {
+                File.Copy(plug.FullName, shadowCopiedPlug.FullName, true);
+            }
+            catch (IOException)
+            {
+                Debug.WriteLine(shadowCopiedPlug.FullName + " is locked, attempting to rename");
+                //this occurs when the files are locked,
+                //for some reason devenv locks plugin files some times and for another crazy reason you are allowed to rename them
+                //which releases the lock, so that it what we are doing here, once it's renamed, we can re-shadow copy
+                try
+                {
+                    var oldFile = shadowCopiedPlug.FullName + Guid.NewGuid().ToString("N") + ".old";
+                    File.Move(shadowCopiedPlug.FullName, oldFile);
+                }
+                catch (IOException exc)
+                {
+                    throw new IOException(shadowCopiedPlug.FullName + " rename failed, cannot initialize plugin", exc);
+                }
+                //OK, we've made it this far, now retry the shadow copy
+                File.Copy(plug.FullName, shadowCopiedPlug.FullName, true);
+            }
+
+            return shadowCopiedPlug;
+        }
+
+        /// <summary>
+        /// Determines if the folder is a bin plugin folder for a package
+        /// </summary>
+        /// <param name="folder"></param>
+        /// <returns></returns>
+        private static bool IsPackagePluginFolder(DirectoryInfo folder)
+        {
+            if (folder == null) return false;
+            if (folder.Parent == null) return false;
+            if (!folder.Parent.Name.Equals(PluginsPathName, StringComparison.InvariantCultureIgnoreCase)) return false;
+
+            return true;
+        }
+
+        #endregion
+    }
+}