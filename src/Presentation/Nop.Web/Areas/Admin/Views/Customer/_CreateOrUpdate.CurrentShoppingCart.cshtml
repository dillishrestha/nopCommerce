--- conflicted
+++ resolved
@@ -7,8 +7,7 @@
 }
 
 <div class="panel-group">
-<<<<<<< HEAD
-    @await Component.InvokeAsync("AdminWidget", new { widgetZone = "admin_customer_details_shopping_cart_top", additionalData = Model })
+    @await Component.InvokeAsync("AdminWidget", new { widgetZone = AdminWidgetZones.CustomerDetailsShoppingCartTop, additionalData = Model })
 
     <div class="panel panel-default">
         <div class="panel-body">
@@ -27,9 +26,6 @@
         </div>
     </div>
 
-=======
-    @await Component.InvokeAsync("AdminWidget", new { widgetZone = AdminWidgetZones.CustomerDetailsShoppingCartTop, additionalData = Model })
->>>>>>> b1150cd9
     <div class="panel panel-default">
         <div class="panel-body">
             <div id="currentshoppingcart-grid"></div>
@@ -107,8 +103,7 @@
             </script>
         </div>
     </div>
-<<<<<<< HEAD
-    @await Component.InvokeAsync("AdminWidget", new { widgetZone = "admin_customer_details_shopping_cart_bottom", additionalData = Model })
+    @await Component.InvokeAsync("AdminWidget", new { widgetZone = AdminWidgetZones.CustomerDetailsShoppingCartBottom, additionalData = Model })
 </div>
 
 <script type="text/javascript">
@@ -127,8 +122,4 @@
                     $("#currentshoppingcart-grid").data('kendoGrid').dataSource.read();
                 });
         });
-</script>
-=======
-    @await Component.InvokeAsync("AdminWidget", new { widgetZone = AdminWidgetZones.CustomerDetailsShoppingCartBottom, additionalData = Model })
-</div>
->>>>>>> b1150cd9
+</script>