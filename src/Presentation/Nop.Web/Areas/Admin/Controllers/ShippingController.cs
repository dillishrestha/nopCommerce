--- conflicted
+++ resolved
@@ -58,7 +58,7 @@
             IStateProvinceService stateProvinceService,
             ILocalizationService localizationService, 
             IPermissionService permissionService,
-            ILocalizedEntityService localizedEntityService,
+             ILocalizedEntityService localizedEntityService,
             ILanguageService languageService,
             IDateRangeService dateRangeService,
             IPluginFinder pluginFinder,
@@ -182,10 +182,6 @@
             return new NullJsonResult();
         }
 
-<<<<<<< HEAD
-        #if NET451
-=======
->>>>>>> 577f8330
 
         public virtual IActionResult ConfigureProvider(string systemName)
         {
@@ -206,14 +202,10 @@
             return View(model);
         }
 
-<<<<<<< HEAD
-        #endif
-=======
->>>>>>> 577f8330
-
-        #endregion
-
-        #region Pickup point providers
+
+#endregion
+
+#region Pickup point providers
 
         public virtual IActionResult PickupPointProviders()
         {
@@ -282,7 +274,7 @@
             return new NullJsonResult();
         }
 
-        #if NET451
+#if NET451
 
         public virtual IActionResult ConfigurePickupPointProvider(string systemName)
         {
@@ -304,11 +296,11 @@
             return View(model);
         }
 
-        #endif
-
-        #endregion
-
-        #region Shipping methods
+#endif
+
+#endregion
+
+#region Shipping methods
 
         public virtual IActionResult Methods()
         {
@@ -335,6 +327,7 @@
 
             return Json(gridModel);
         }
+
 
         public virtual IActionResult CreateMethod()
         {
@@ -432,9 +425,9 @@
             return RedirectToAction("Methods");
         }
 
-        #endregion
-
-        #region Dates and ranges
+#endregion
+
+#region Dates and ranges
 
         public virtual IActionResult DatesAndRanges()
         {
@@ -444,7 +437,7 @@
             return View();
         }
 
-        #region Delivery dates
+#region Delivery dates
 
         [HttpPost]
         public virtual IActionResult DeliveryDates(DataSourceRequest command)
@@ -461,7 +454,8 @@
 
             return Json(gridModel);
         }
-        
+
+
         public virtual IActionResult CreateDeliveryDate()
         {
             if (!_permissionService.Authorize(StandardPermissionProvider.ManageShippingSettings))
@@ -565,9 +559,9 @@
             return RedirectToAction("DatesAndRanges");
         }
 
-        #endregion
-
-        #region Product availability ranges
+#endregion
+
+#region Product availability ranges
 
         [HttpPost]
         public virtual IActionResult ProductAvailabilityRanges(DataSourceRequest command)
@@ -688,11 +682,11 @@
             return RedirectToAction("DatesAndRanges");
         }
 
-        #endregion
-
-        #endregion
-
-        #region Warehouses
+#endregion
+
+#endregion
+
+#region Warehouses
 
         public virtual IActionResult Warehouses()
         {
@@ -728,7 +722,8 @@
 
             return Json(gridModel);
         }
-        
+
+
         public virtual IActionResult CreateWarehouse()
         {
             if (!_permissionService.Authorize(StandardPermissionProvider.ManageShippingSettings))
@@ -919,9 +914,9 @@
             return RedirectToAction("Warehouses");
         }
 
-        #endregion
+#endregion
         
-        #region Restrictions
+#region Restrictions
 
         public virtual IActionResult Restrictions()
         {
@@ -1006,6 +1001,6 @@
             return RedirectToAction("Restrictions");
         }
 
-        #endregion
+#endregion
     }
 }