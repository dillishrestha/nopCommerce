﻿using AutoMapper;
using Nop.Web.Areas.Admin.Models.Blogs;
using Nop.Web.Areas.Admin.Models.Catalog;
using Nop.Web.Areas.Admin.Models.Cms;
using Nop.Web.Areas.Admin.Models.Common;
using Nop.Web.Areas.Admin.Models.Customers;
using Nop.Web.Areas.Admin.Models.Directory;
using Nop.Web.Areas.Admin.Models.Discounts;
using Nop.Web.Areas.Admin.Models.ExternalAuthentication;
using Nop.Web.Areas.Admin.Models.Forums;
using Nop.Web.Areas.Admin.Models.Localization;
using Nop.Web.Areas.Admin.Models.Logging;
using Nop.Web.Areas.Admin.Models.Messages;
using Nop.Web.Areas.Admin.Models.News;
using Nop.Web.Areas.Admin.Models.Orders;
using Nop.Web.Areas.Admin.Models.Payments;
using Nop.Web.Areas.Admin.Models.Plugins;
using Nop.Web.Areas.Admin.Models.Polls;
using Nop.Web.Areas.Admin.Models.Settings;
using Nop.Web.Areas.Admin.Models.Shipping;
using Nop.Web.Areas.Admin.Models.Stores;
using Nop.Web.Areas.Admin.Models.Tax;
using Nop.Web.Areas.Admin.Models.Templates;
using Nop.Web.Areas.Admin.Models.Topics;
using Nop.Web.Areas.Admin.Models.Vendors;
using Nop.Core.Domain.Blogs;
using Nop.Core.Domain.Catalog;
using Nop.Core.Domain.Common;
using Nop.Core.Domain.Customers;
using Nop.Core.Domain.Directory;
using Nop.Core.Domain.Discounts;
using Nop.Core.Domain.Forums;
using Nop.Core.Domain.Localization;
using Nop.Core.Domain.Logging;
using Nop.Core.Domain.Media;
using Nop.Core.Domain.Messages;
using Nop.Core.Domain.News;
using Nop.Core.Domain.Orders;
using Nop.Core.Domain.Polls;
using Nop.Core.Domain.Shipping;
using Nop.Core.Domain.Stores;
using Nop.Core.Domain.Tax;
using Nop.Core.Domain.Topics;
using Nop.Core.Domain.Vendors;
using Nop.Core.Infrastructure.Mapper;
using Nop.Core.Plugins;
using Nop.Services.Authentication.External;
using Nop.Services.Cms;
using Nop.Services.Payments;
using Nop.Services.Seo;
using Nop.Services.Shipping;
using Nop.Services.Shipping.Pickup;
using Nop.Services.Tax;
using Nop.Web.Framework.Security.Captcha;

namespace Nop.Web.Areas.Admin.Infrastructure.Mapper
{
    /// <summary>
    /// AutoMapper configuration for admin area models
    /// </summary>
    public class AdminMapperConfiguration : Profile, IMapperProfile
    {
        public AdminMapperConfiguration()
        {
            CreateMap<Address, AddressModel>()
                .ForMember(dest => dest.AddressHtml, mo => mo.Ignore())
                .ForMember(dest => dest.CustomAddressAttributes, mo => mo.Ignore())
                .ForMember(dest => dest.FormattedCustomAddressAttributes, mo => mo.Ignore())
                .ForMember(dest => dest.AvailableCountries, mo => mo.Ignore())
                .ForMember(dest => dest.AvailableStates, mo => mo.Ignore())
                .ForMember(dest => dest.FirstNameEnabled, mo => mo.Ignore())
                .ForMember(dest => dest.FirstNameRequired, mo => mo.Ignore())
                .ForMember(dest => dest.LastNameEnabled, mo => mo.Ignore())
                .ForMember(dest => dest.LastNameRequired, mo => mo.Ignore())
                .ForMember(dest => dest.EmailEnabled, mo => mo.Ignore())
                .ForMember(dest => dest.EmailRequired, mo => mo.Ignore())
                .ForMember(dest => dest.CompanyEnabled, mo => mo.Ignore())
                .ForMember(dest => dest.CompanyRequired, mo => mo.Ignore())
                .ForMember(dest => dest.CountryEnabled, mo => mo.Ignore())
                .ForMember(dest => dest.CountryRequired, mo => mo.Ignore())
                .ForMember(dest => dest.StateProvinceEnabled, mo => mo.Ignore())
                .ForMember(dest => dest.CityEnabled, mo => mo.Ignore())
                .ForMember(dest => dest.CityRequired, mo => mo.Ignore())
                .ForMember(dest => dest.StreetAddressEnabled, mo => mo.Ignore())
                .ForMember(dest => dest.StreetAddressRequired, mo => mo.Ignore())
                .ForMember(dest => dest.StreetAddress2Enabled, mo => mo.Ignore())
                .ForMember(dest => dest.StreetAddress2Required, mo => mo.Ignore())
                .ForMember(dest => dest.ZipPostalCodeEnabled, mo => mo.Ignore())
                .ForMember(dest => dest.ZipPostalCodeRequired, mo => mo.Ignore())
                .ForMember(dest => dest.PhoneEnabled, mo => mo.Ignore())
                .ForMember(dest => dest.PhoneRequired, mo => mo.Ignore())
                .ForMember(dest => dest.FaxEnabled, mo => mo.Ignore())
                .ForMember(dest => dest.FaxRequired, mo => mo.Ignore())
                .ForMember(dest => dest.CountryName,
                    mo => mo.MapFrom(src => src.Country != null ? src.Country.Name : null))
                .ForMember(dest => dest.StateProvinceName,
                    mo => mo.MapFrom(src => src.StateProvince != null ? src.StateProvince.Name : null))
                .ForMember(dest => dest.CustomProperties, mo => mo.Ignore());
            CreateMap<AddressModel, Address>()
                .ForMember(dest => dest.CreatedOnUtc, mo => mo.Ignore())
                .ForMember(dest => dest.Country, mo => mo.Ignore())
                .ForMember(dest => dest.CustomAttributes, mo => mo.Ignore())
                .ForMember(dest => dest.StateProvince, mo => mo.Ignore());

            //countries
            CreateMap<CountryModel, Country>()
                .ForMember(dest => dest.StateProvinces, mo => mo.Ignore())
                .ForMember(dest => dest.RestrictedShippingMethods, mo => mo.Ignore())
                .ForMember(dest => dest.LimitedToStores, mo => mo.Ignore());
            CreateMap<Country, CountryModel>()
                .ForMember(dest => dest.NumberOfStates,
                    mo => mo.MapFrom(src => src.StateProvinces != null ? src.StateProvinces.Count : 0))
                .ForMember(dest => dest.Locales, mo => mo.Ignore())
                .ForMember(dest => dest.AvailableStores, mo => mo.Ignore())
                .ForMember(dest => dest.SelectedStoreIds, mo => mo.Ignore())
                .ForMember(dest => dest.CustomProperties, mo => mo.Ignore());
            //state/provinces
            CreateMap<StateProvince, StateProvinceModel>()
                .ForMember(dest => dest.Locales, mo => mo.Ignore())
                .ForMember(dest => dest.CustomProperties, mo => mo.Ignore());
            CreateMap<StateProvinceModel, StateProvince>()
                .ForMember(dest => dest.Country, mo => mo.Ignore());

            //language
            CreateMap<Language, LanguageModel>()
                .ForMember(dest => dest.AvailableStores, mo => mo.Ignore())
                .ForMember(dest => dest.AvailableCurrencies, mo => mo.Ignore())
                .ForMember(dest => dest.SelectedStoreIds, mo => mo.Ignore())
                .ForMember(dest => dest.Search, mo => mo.Ignore())
                .ForMember(dest => dest.CustomProperties, mo => mo.Ignore());
            CreateMap<LanguageModel, Language>()
                .ForMember(dest => dest.LimitedToStores, mo => mo.Ignore());
            //email account
            CreateMap<EmailAccount, EmailAccountModel>()
                .ForMember(dest => dest.Password, mo => mo.Ignore())
                .ForMember(dest => dest.IsDefaultEmailAccount, mo => mo.Ignore())
                .ForMember(dest => dest.SendTestEmailTo, mo => mo.Ignore())
                .ForMember(dest => dest.CustomProperties, mo => mo.Ignore());
            CreateMap<EmailAccountModel, EmailAccount>()
                .ForMember(dest => dest.Password, mo => mo.Ignore());
            //message template
            CreateMap<MessageTemplate, MessageTemplateModel>()
                .ForMember(dest => dest.AllowedTokens, mo => mo.Ignore())
                .ForMember(dest => dest.HasAttachedDownload, mo => mo.Ignore())
                .ForMember(dest => dest.Locales, mo => mo.Ignore())
                .ForMember(dest => dest.AvailableEmailAccounts, mo => mo.Ignore())
                .ForMember(dest => dest.AvailableStores, mo => mo.Ignore())
                .ForMember(dest => dest.ListOfStores, mo => mo.Ignore())
                .ForMember(dest => dest.SelectedStoreIds, mo => mo.Ignore())
                .ForMember(dest => dest.SendImmediately, mo => mo.Ignore())
                .ForMember(dest => dest.CustomProperties, mo => mo.Ignore());
            CreateMap<MessageTemplateModel, MessageTemplate>()
                .ForMember(dest => dest.DelayPeriod, mo => mo.Ignore())
                .ForMember(dest => dest.LimitedToStores, mo => mo.Ignore());
            //queued email
            CreateMap<QueuedEmail, QueuedEmailModel>()
                .ForMember(dest => dest.EmailAccountName,
                    mo => mo.MapFrom(src => src.EmailAccount != null ? src.EmailAccount.FriendlyName : string.Empty))
                .ForMember(dest => dest.CreatedOn, mo => mo.Ignore())
                .ForMember(dest => dest.PriorityName, mo => mo.Ignore())
                .ForMember(dest => dest.DontSendBeforeDate, mo => mo.Ignore())
                .ForMember(dest => dest.SendImmediately, mo => mo.Ignore())
                .ForMember(dest => dest.SentOn, mo => mo.Ignore())
                .ForMember(dest => dest.CustomProperties, mo => mo.Ignore());
            CreateMap<QueuedEmailModel, QueuedEmail>()
                .ForMember(dest => dest.Priority, dt => dt.Ignore())
                .ForMember(dest => dest.PriorityId, dt => dt.Ignore())
                .ForMember(dest => dest.CreatedOnUtc, dt => dt.Ignore())
                .ForMember(dest => dest.DontSendBeforeDateUtc, mo => mo.Ignore())
                .ForMember(dest => dest.SentOnUtc, mo => mo.Ignore())
                .ForMember(dest => dest.EmailAccount, mo => mo.Ignore())
                .ForMember(dest => dest.EmailAccountId, mo => mo.Ignore())
                .ForMember(dest => dest.AttachmentFilePath, mo => mo.Ignore())
                .ForMember(dest => dest.AttachmentFileName, mo => mo.Ignore());
            //campaign
            CreateMap<Campaign, CampaignModel>()
                .ForMember(dest => dest.DontSendBeforeDate, mo => mo.Ignore())
                .ForMember(dest => dest.CreatedOn, mo => mo.Ignore())
                .ForMember(dest => dest.AllowedTokens, mo => mo.Ignore())
                .ForMember(dest => dest.AvailableStores, mo => mo.Ignore())
                .ForMember(dest => dest.AvailableCustomerRoles, mo => mo.Ignore())
                .ForMember(dest => dest.AvailableEmailAccounts, mo => mo.Ignore())
                .ForMember(dest => dest.EmailAccountId, mo => mo.Ignore())
                .ForMember(dest => dest.TestEmail, mo => mo.Ignore())
                .ForMember(dest => dest.CustomProperties, mo => mo.Ignore());
            CreateMap<CampaignModel, Campaign>()
                .ForMember(dest => dest.DontSendBeforeDateUtc, mo => mo.Ignore())
                .ForMember(dest => dest.CreatedOnUtc, mo => mo.Ignore());
            //topics
            CreateMap<Topic, TopicModel>()
                .ForMember(dest => dest.AvailableTopicTemplates, mo => mo.Ignore())
                .ForMember(dest => dest.Url, mo => mo.Ignore())
                .ForMember(dest => dest.SeName, mo => mo.MapFrom(src => src.GetSeName(0, true, false)))
                .ForMember(dest => dest.Locales, mo => mo.Ignore())
                .ForMember(dest => dest.AvailableStores, mo => mo.Ignore())
                .ForMember(dest => dest.SelectedStoreIds, mo => mo.Ignore())
                .ForMember(dest => dest.AvailableCustomerRoles, mo => mo.Ignore())
                .ForMember(dest => dest.SelectedCustomerRoleIds, mo => mo.Ignore())
                .ForMember(dest => dest.CustomProperties, mo => mo.Ignore());
            CreateMap<TopicModel, Topic>()
                .ForMember(dest => dest.SubjectToAcl, mo => mo.Ignore())
                .ForMember(dest => dest.LimitedToStores, mo => mo.Ignore());

            //category
            CreateMap<Category, CategoryModel>()
                .ForMember(dest => dest.AvailableCategoryTemplates, mo => mo.Ignore())
                .ForMember(dest => dest.Locales, mo => mo.Ignore())
                .ForMember(dest => dest.Breadcrumb, mo => mo.Ignore())
                .ForMember(dest => dest.AvailableCategories, mo => mo.Ignore())
                .ForMember(dest => dest.AvailableDiscounts, mo => mo.Ignore())
                .ForMember(dest => dest.SelectedDiscountIds, mo => mo.Ignore())
                .ForMember(dest => dest.SeName, mo => mo.MapFrom(src => src.GetSeName(0, true, false)))
                .ForMember(dest => dest.AvailableCustomerRoles, mo => mo.Ignore())
                .ForMember(dest => dest.SelectedCustomerRoleIds, mo => mo.Ignore())
                .ForMember(dest => dest.AvailableStores, mo => mo.Ignore())
                .ForMember(dest => dest.SelectedStoreIds, mo => mo.Ignore())
                .ForMember(dest => dest.CustomProperties, mo => mo.Ignore());
            CreateMap<CategoryModel, Category>()
                .ForMember(dest => dest.CreatedOnUtc, mo => mo.Ignore())
                .ForMember(dest => dest.UpdatedOnUtc, mo => mo.Ignore())
                .ForMember(dest => dest.Deleted, mo => mo.Ignore())
                .ForMember(dest => dest.SubjectToAcl, mo => mo.Ignore())
                .ForMember(dest => dest.AppliedDiscounts, mo => mo.Ignore())
                .ForMember(dest => dest.LimitedToStores, mo => mo.Ignore());
            //manufacturer
            CreateMap<Manufacturer, ManufacturerModel>()
                .ForMember(dest => dest.AvailableManufacturerTemplates, mo => mo.Ignore())
                .ForMember(dest => dest.Locales, mo => mo.Ignore())
                .ForMember(dest => dest.AvailableDiscounts, mo => mo.Ignore())
                .ForMember(dest => dest.SelectedDiscountIds, mo => mo.Ignore())
                .ForMember(dest => dest.SeName, mo => mo.MapFrom(src => src.GetSeName(0, true, false)))
                .ForMember(dest => dest.AvailableCustomerRoles, mo => mo.Ignore())
                .ForMember(dest => dest.SelectedCustomerRoleIds, mo => mo.Ignore())
                .ForMember(dest => dest.AvailableStores, mo => mo.Ignore())
                .ForMember(dest => dest.SelectedStoreIds, mo => mo.Ignore())
                .ForMember(dest => dest.CustomProperties, mo => mo.Ignore());
            CreateMap<ManufacturerModel, Manufacturer>()
                .ForMember(dest => dest.SubjectToAcl, mo => mo.Ignore())
                .ForMember(dest => dest.CreatedOnUtc, mo => mo.Ignore())
                .ForMember(dest => dest.UpdatedOnUtc, mo => mo.Ignore())
                .ForMember(dest => dest.Deleted, mo => mo.Ignore())
                .ForMember(dest => dest.LimitedToStores, mo => mo.Ignore())
                .ForMember(dest => dest.AppliedDiscounts, mo => mo.Ignore());

            //vendors
            CreateMap<Vendor, VendorModel>()
                .ForMember(dest => dest.AssociatedCustomers, mo => mo.Ignore())
                .ForMember(dest => dest.Address, mo => mo.Ignore())
                .ForMember(dest => dest.AddVendorNoteMessage, mo => mo.Ignore())
                .ForMember(dest => dest.Locales, mo => mo.Ignore())
                .ForMember(dest => dest.SeName, mo => mo.MapFrom(src => src.GetSeName(0, true, false)))
                .ForMember(dest => dest.CustomProperties, mo => mo.Ignore());
            CreateMap<VendorModel, Vendor>()
                .ForMember(dest => dest.VendorNotes, mo => mo.Ignore())
                .ForMember(dest => dest.Deleted, mo => mo.Ignore());

            //products
            CreateMap<Product, ProductModel>()
                .ForMember(dest => dest.ProductsTypesSupportedByProductTemplates, mo => mo.Ignore())
                .ForMember(dest => dest.ProductTypeName, mo => mo.Ignore())
                .ForMember(dest => dest.AssociatedToProductId, mo => mo.Ignore())
                .ForMember(dest => dest.AssociatedToProductName, mo => mo.Ignore())
                .ForMember(dest => dest.StockQuantityStr, mo => mo.Ignore())
                .ForMember(dest => dest.CreatedOn, mo => mo.Ignore())
                .ForMember(dest => dest.UpdatedOn, mo => mo.Ignore())
                .ForMember(dest => dest.ProductTags, mo => mo.Ignore())
                .ForMember(dest => dest.PictureThumbnailUrl, mo => mo.Ignore())
                .ForMember(dest => dest.AvailableVendors, mo => mo.Ignore())
                .ForMember(dest => dest.AvailableProductTemplates, mo => mo.Ignore())
                .ForMember(dest => dest.Locales, mo => mo.Ignore())
                .ForMember(dest => dest.AvailableCategories, mo => mo.Ignore())
                .ForMember(dest => dest.AvailableManufacturers, mo => mo.Ignore())
                .ForMember(dest => dest.AddPictureModel, mo => mo.Ignore())
                .ForMember(dest => dest.ProductPictureModels, mo => mo.Ignore())
                .ForMember(dest => dest.AddSpecificationAttributeModel, mo => mo.Ignore())
                .ForMember(dest => dest.CopyProductModel, mo => mo.Ignore())
                .ForMember(dest => dest.ProductWarehouseInventoryModels, mo => mo.Ignore())
                .ForMember(dest => dest.IsLoggedInAsVendor, mo => mo.Ignore())
                .ForMember(dest => dest.SeName, mo => mo.MapFrom(src => src.GetSeName(0, true, false)))
                .ForMember(dest => dest.AvailableCustomerRoles, mo => mo.Ignore())
                .ForMember(dest => dest.SelectedCustomerRoleIds, mo => mo.Ignore())
                .ForMember(dest => dest.AvailableStores, mo => mo.Ignore())
                .ForMember(dest => dest.SelectedStoreIds, mo => mo.Ignore())
                .ForMember(dest => dest.AvailableTaxCategories, mo => mo.Ignore())
                .ForMember(dest => dest.PrimaryStoreCurrencyCode, mo => mo.Ignore())
                .ForMember(dest => dest.BaseDimensionIn, mo => mo.Ignore())
                .ForMember(dest => dest.BaseWeightIn, mo => mo.Ignore())
                .ForMember(dest => dest.Locales, mo => mo.Ignore())
                .ForMember(dest => dest.AvailableDiscounts, mo => mo.Ignore())
                .ForMember(dest => dest.SelectedCategoryIds, mo => mo.Ignore())
                .ForMember(dest => dest.SelectedManufacturerIds, mo => mo.Ignore())
                .ForMember(dest => dest.SelectedDiscountIds, mo => mo.Ignore())
                .ForMember(dest => dest.AvailableDeliveryDates, mo => mo.Ignore())
                .ForMember(dest => dest.AvailableProductAvailabilityRanges, mo => mo.Ignore())
                .ForMember(dest => dest.AvailableWarehouses, mo => mo.Ignore())
                .ForMember(dest => dest.AvailableBasepriceUnits, mo => mo.Ignore())
                .ForMember(dest => dest.AvailableBasepriceBaseUnits, mo => mo.Ignore())
                .ForMember(dest => dest.LastStockQuantity, mo => mo.Ignore())
                .ForMember(dest => dest.ProductEditorSettingsModel, mo => mo.Ignore())
                .ForMember(dest => dest.StockQuantityHistory, mo => mo.Ignore())
                .ForMember(dest => dest.CustomProperties, mo => mo.Ignore())
                .ForMember(dest => dest.ProductAttributesExist, mo => mo.Ignore());
            CreateMap<ProductModel, Product>()
                .ForMember(dest => dest.ProductTags, mo => mo.Ignore())
                .ForMember(dest => dest.CreatedOnUtc, mo => mo.Ignore())
                .ForMember(dest => dest.UpdatedOnUtc, mo => mo.Ignore())
                .ForMember(dest => dest.ParentGroupedProductId, mo => mo.Ignore())
                .ForMember(dest => dest.ProductType, mo => mo.Ignore())
                .ForMember(dest => dest.Deleted, mo => mo.Ignore())
                .ForMember(dest => dest.ApprovedRatingSum, mo => mo.Ignore())
                .ForMember(dest => dest.NotApprovedRatingSum, mo => mo.Ignore())
                .ForMember(dest => dest.ApprovedTotalReviews, mo => mo.Ignore())
                .ForMember(dest => dest.NotApprovedTotalReviews, mo => mo.Ignore())
                .ForMember(dest => dest.ProductCategories, mo => mo.Ignore())
                .ForMember(dest => dest.ProductManufacturers, mo => mo.Ignore())
                .ForMember(dest => dest.ProductPictures, mo => mo.Ignore())
                .ForMember(dest => dest.ProductReviews, mo => mo.Ignore())
                .ForMember(dest => dest.ProductSpecificationAttributes, mo => mo.Ignore())
                .ForMember(dest => dest.ProductWarehouseInventory, mo => mo.Ignore())
                .ForMember(dest => dest.HasTierPrices, mo => mo.Ignore())
                .ForMember(dest => dest.HasDiscountsApplied, mo => mo.Ignore())
                .ForMember(dest => dest.BackorderMode, mo => mo.Ignore())
                .ForMember(dest => dest.DownloadActivationType, mo => mo.Ignore())
                .ForMember(dest => dest.GiftCardType, mo => mo.Ignore())
                .ForMember(dest => dest.LowStockActivity, mo => mo.Ignore())
                .ForMember(dest => dest.ManageInventoryMethod, mo => mo.Ignore())
                .ForMember(dest => dest.RecurringCyclePeriod, mo => mo.Ignore())
                .ForMember(dest => dest.RentalPricePeriod, mo => mo.Ignore())
                .ForMember(dest => dest.ProductAttributeMappings, mo => mo.Ignore())
                .ForMember(dest => dest.ProductAttributeCombinations, mo => mo.Ignore())
                .ForMember(dest => dest.TierPrices, mo => mo.Ignore())
                .ForMember(dest => dest.AppliedDiscounts, mo => mo.Ignore())
                .ForMember(dest => dest.SubjectToAcl, mo => mo.Ignore())
                .ForMember(dest => dest.LimitedToStores, mo => mo.Ignore());
            //logs
            CreateMap<Log, LogModel>()
                .ForMember(dest => dest.CustomerEmail, mo => mo.Ignore())
                .ForMember(dest => dest.CreatedOn, mo => mo.Ignore())
                .ForMember(dest => dest.CustomProperties, mo => mo.Ignore());
            CreateMap<LogModel, Log>()
                .ForMember(dest => dest.CreatedOnUtc, mo => mo.Ignore())
                .ForMember(dest => dest.LogLevelId, mo => mo.Ignore())
                .ForMember(dest => dest.Customer, mo => mo.Ignore());
            //ActivityLogType
            CreateMap<ActivityLogTypeModel, ActivityLogType>()
                .ForMember(dest => dest.SystemKeyword, mo => mo.Ignore());
            CreateMap<ActivityLogType, ActivityLogTypeModel>()
                .ForMember(dest => dest.CustomProperties, mo => mo.Ignore());
            CreateMap<ActivityLog, ActivityLogModel>()
                .ForMember(dest => dest.ActivityLogTypeName, mo => mo.MapFrom(src => src.ActivityLogType.Name))
                .ForMember(dest => dest.CustomerEmail, mo => mo.MapFrom(src => src.Customer.Email))
                .ForMember(dest => dest.CreatedOn, mo => mo.Ignore())
                .ForMember(dest => dest.CustomProperties, mo => mo.Ignore());
            //currencies
            CreateMap<Currency, CurrencyModel>()
                .ForMember(dest => dest.CreatedOn, mo => mo.Ignore())
                .ForMember(dest => dest.IsPrimaryExchangeRateCurrency, mo => mo.Ignore())
                .ForMember(dest => dest.IsPrimaryStoreCurrency, mo => mo.Ignore())
                .ForMember(dest => dest.Locales, mo => mo.Ignore())
                .ForMember(dest => dest.AvailableStores, mo => mo.Ignore())
                .ForMember(dest => dest.SelectedStoreIds, mo => mo.Ignore())
                .ForMember(dest => dest.CustomProperties, mo => mo.Ignore());
            CreateMap<CurrencyModel, Currency>()
                .ForMember(dest => dest.CreatedOnUtc, mo => mo.Ignore())
                .ForMember(dest => dest.UpdatedOnUtc, mo => mo.Ignore())
                .ForMember(dest => dest.LimitedToStores, mo => mo.Ignore())
                .ForMember(dest => dest.RoundingType, mo => mo.Ignore());
            //measure weights
            CreateMap<MeasureWeight, MeasureWeightModel>()
                .ForMember(dest => dest.IsPrimaryWeight, mo => mo.Ignore())
                .ForMember(dest => dest.CustomProperties, mo => mo.Ignore());
            CreateMap<MeasureWeightModel, MeasureWeight>();
            //measure dimensions
            CreateMap<MeasureDimension, MeasureDimensionModel>()
                .ForMember(dest => dest.IsPrimaryDimension, mo => mo.Ignore())
                .ForMember(dest => dest.CustomProperties, mo => mo.Ignore());
            CreateMap<MeasureDimensionModel, MeasureDimension>();
            //tax providers
            CreateMap<ITaxProvider, TaxProviderModel>()
                .ForMember(dest => dest.FriendlyName, mo => mo.MapFrom(src => src.PluginDescriptor.FriendlyName))
                .ForMember(dest => dest.SystemName, mo => mo.MapFrom(src => src.PluginDescriptor.SystemName))
                .ForMember(dest => dest.IsPrimaryTaxProvider, mo => mo.Ignore())
                .ForMember(dest => dest.CustomProperties, mo => mo.Ignore())
                .ForMember(dest => dest.ConfigurationUrl, mo => mo.Ignore());
            //tax categories
            CreateMap<TaxCategory, TaxCategoryModel>()
                .ForMember(dest => dest.CustomProperties, mo => mo.Ignore());
            CreateMap<TaxCategoryModel, TaxCategory>();
            //shipping methods
            CreateMap<ShippingMethod, ShippingMethodModel>()
                .ForMember(dest => dest.Locales, mo => mo.Ignore())
                .ForMember(dest => dest.CustomProperties, mo => mo.Ignore());
            CreateMap<ShippingMethodModel, ShippingMethod>()
                .ForMember(dest => dest.RestrictedCountries, mo => mo.Ignore());
            //delivery dates
            CreateMap<DeliveryDate, DeliveryDateModel>()
                .ForMember(dest => dest.Locales, mo => mo.Ignore())
                .ForMember(dest => dest.CustomProperties, mo => mo.Ignore());
            CreateMap<DeliveryDateModel, DeliveryDate>();
            //product availability ranges
            CreateMap<ProductAvailabilityRange, ProductAvailabilityRangeModel>()
                .ForMember(dest => dest.Locales, mo => mo.Ignore())
                .ForMember(dest => dest.CustomProperties, mo => mo.Ignore());
            CreateMap<ProductAvailabilityRangeModel, ProductAvailabilityRange>();
            //shipping rate computation methods
            CreateMap<IShippingRateComputationMethod, ShippingRateComputationMethodModel>()
                .ForMember(dest => dest.FriendlyName, mo => mo.MapFrom(src => src.PluginDescriptor.FriendlyName))
                .ForMember(dest => dest.SystemName, mo => mo.MapFrom(src => src.PluginDescriptor.SystemName))
                .ForMember(dest => dest.DisplayOrder, mo => mo.MapFrom(src => src.PluginDescriptor.DisplayOrder))
                .ForMember(dest => dest.IsActive, mo => mo.Ignore())
                .ForMember(dest => dest.LogoUrl, mo => mo.Ignore())
                .ForMember(dest => dest.CustomProperties, mo => mo.Ignore())
                .ForMember(dest => dest.ConfigurationUrl, mo => mo.Ignore());
            //pickup point providers
            CreateMap<IPickupPointProvider, PickupPointProviderModel>()
                .ForMember(dest => dest.FriendlyName, mo => mo.MapFrom(src => src.PluginDescriptor.FriendlyName))
                .ForMember(dest => dest.SystemName, mo => mo.MapFrom(src => src.PluginDescriptor.SystemName))
                .ForMember(dest => dest.DisplayOrder, mo => mo.MapFrom(src => src.PluginDescriptor.DisplayOrder))
                .ForMember(dest => dest.IsActive, mo => mo.Ignore())
                .ForMember(dest => dest.LogoUrl, mo => mo.Ignore())
                .ForMember(dest => dest.ConfigurationActionName, mo => mo.Ignore())
                .ForMember(dest => dest.ConfigurationControllerName, mo => mo.Ignore())
                .ForMember(dest => dest.ConfigurationRouteValues, mo => mo.Ignore())
                .ForMember(dest => dest.CustomProperties, mo => mo.Ignore())
                .ForMember(dest => dest.ConfigurationUrl, mo => mo.Ignore());
            //payment methods
            CreateMap<IPaymentMethod, PaymentMethodModel>()
                .ForMember(dest => dest.FriendlyName, mo => mo.MapFrom(src => src.PluginDescriptor.FriendlyName))
                .ForMember(dest => dest.SystemName, mo => mo.MapFrom(src => src.PluginDescriptor.SystemName))
                .ForMember(dest => dest.DisplayOrder, mo => mo.MapFrom(src => src.PluginDescriptor.DisplayOrder))
                .ForMember(dest => dest.RecurringPaymentType,
                    mo => mo.MapFrom(src => src.RecurringPaymentType.ToString()))
                .ForMember(dest => dest.IsActive, mo => mo.Ignore())
                .ForMember(dest => dest.LogoUrl, mo => mo.Ignore())
                .ForMember(dest => dest.CustomProperties, mo => mo.Ignore())
                .ForMember(dest => dest.ConfigurationUrl, mo => mo.Ignore());
            //external authentication methods
            CreateMap<IExternalAuthenticationMethod, AuthenticationMethodModel>()
                .ForMember(dest => dest.FriendlyName, mo => mo.MapFrom(src => src.PluginDescriptor.FriendlyName))
                .ForMember(dest => dest.SystemName, mo => mo.MapFrom(src => src.PluginDescriptor.SystemName))
                .ForMember(dest => dest.DisplayOrder, mo => mo.MapFrom(src => src.PluginDescriptor.DisplayOrder))
                .ForMember(dest => dest.IsActive, mo => mo.Ignore())
                .ForMember(dest => dest.CustomProperties, mo => mo.Ignore())
                .ForMember(dest => dest.ConfigurationUrl, mo => mo.Ignore());
            //widgets
            CreateMap<IWidgetPlugin, WidgetModel>()
                .ForMember(dest => dest.FriendlyName, mo => mo.MapFrom(src => src.PluginDescriptor.FriendlyName))
                .ForMember(dest => dest.SystemName, mo => mo.MapFrom(src => src.PluginDescriptor.SystemName))
                .ForMember(dest => dest.DisplayOrder, mo => mo.MapFrom(src => src.PluginDescriptor.DisplayOrder))
                .ForMember(dest => dest.IsActive, mo => mo.Ignore())
                .ForMember(dest => dest.WidgetViewComponentName, mo => mo.Ignore())
                .ForMember(dest => dest.WidgetViewComponentArguments, mo => mo.Ignore())
                .ForMember(dest => dest.CustomProperties, mo => mo.Ignore())
                .ForMember(dest => dest.ConfigurationUrl, mo => mo.Ignore());
            //plugins
            CreateMap<PluginDescriptor, PluginModel>()
                .ForMember(dest => dest.ConfigurationUrl, mo => mo.Ignore())
                .ForMember(dest => dest.CanChangeEnabled, mo => mo.Ignore())
                .ForMember(dest => dest.IsEnabled, mo => mo.Ignore())
                .ForMember(dest => dest.LogoUrl, mo => mo.Ignore())
                .ForMember(dest => dest.AvailableCustomerRoles, mo => mo.Ignore())
                .ForMember(dest => dest.SelectedCustomerRoleIds, mo => mo.Ignore())
                .ForMember(dest => dest.AvailableStores, mo => mo.Ignore())
                .ForMember(dest => dest.SelectedStoreIds, mo => mo.Ignore())
                .ForMember(dest => dest.Locales, mo => mo.Ignore())
                .ForMember(dest => dest.CustomProperties, mo => mo.Ignore());
            //newsLetter subscriptions
            CreateMap<NewsLetterSubscription, NewsLetterSubscriptionModel>()
                .ForMember(dest => dest.StoreName, mo => mo.Ignore())
                .ForMember(dest => dest.CreatedOn, mo => mo.Ignore())
                .ForMember(dest => dest.CustomProperties, mo => mo.Ignore());
            CreateMap<NewsLetterSubscriptionModel, NewsLetterSubscription>()
                .ForMember(dest => dest.StoreId, mo => mo.Ignore())
                .ForMember(dest => dest.CreatedOnUtc, mo => mo.Ignore())
                .ForMember(dest => dest.NewsLetterSubscriptionGuid, mo => mo.Ignore());
            //forums
            CreateMap<ForumGroup, ForumGroupModel>()
                .ForMember(dest => dest.CreatedOn, mo => mo.Ignore())
                .ForMember(dest => dest.CustomProperties, mo => mo.Ignore());
            CreateMap<ForumGroupModel, ForumGroup>()
                .ForMember(dest => dest.CreatedOnUtc, mo => mo.Ignore())
                .ForMember(dest => dest.UpdatedOnUtc, mo => mo.Ignore())
                .ForMember(dest => dest.Forums, mo => mo.Ignore());
            CreateMap<Forum, ForumModel>()
                .ForMember(dest => dest.CreatedOn, mo => mo.Ignore())
                .ForMember(dest => dest.ForumGroups, mo => mo.Ignore())
                .ForMember(dest => dest.CustomProperties, mo => mo.Ignore());
            CreateMap<ForumModel, Forum>()
                .ForMember(dest => dest.NumTopics, mo => mo.Ignore())
                .ForMember(dest => dest.NumPosts, mo => mo.Ignore())
                .ForMember(dest => dest.LastTopicId, mo => mo.Ignore())
                .ForMember(dest => dest.LastPostId, mo => mo.Ignore())
                .ForMember(dest => dest.LastPostCustomerId, mo => mo.Ignore())
                .ForMember(dest => dest.LastPostTime, mo => mo.Ignore())
                .ForMember(dest => dest.ForumGroup, mo => mo.Ignore())
                .ForMember(dest => dest.CreatedOnUtc, mo => mo.Ignore())
                .ForMember(dest => dest.UpdatedOnUtc, mo => mo.Ignore());
            //blogs
            CreateMap<BlogPost, BlogPostModel>()
                .ForMember(dest => dest.SeName, mo => mo.MapFrom(src => src.GetSeName(src.LanguageId, true, false)))
                .ForMember(dest => dest.ApprovedComments, mo => mo.Ignore())
                .ForMember(dest => dest.NotApprovedComments, mo => mo.Ignore())
                .ForMember(dest => dest.StartDate, mo => mo.Ignore())
                .ForMember(dest => dest.EndDate, mo => mo.Ignore())
                .ForMember(dest => dest.CreatedOn, mo => mo.Ignore())
                .ForMember(dest => dest.AvailableStores, mo => mo.Ignore())
                .ForMember(dest => dest.SelectedStoreIds, mo => mo.Ignore())
                .ForMember(dest => dest.CustomProperties, mo => mo.Ignore())
                .ForMember(dest => dest.AvailableLanguages, mo => mo.Ignore());
            CreateMap<BlogPostModel, BlogPost>()
                .ForMember(dest => dest.BlogComments, mo => mo.Ignore())
                .ForMember(dest => dest.Language, mo => mo.Ignore())
                .ForMember(dest => dest.StartDateUtc, mo => mo.Ignore())
                .ForMember(dest => dest.EndDateUtc, mo => mo.Ignore())
                .ForMember(dest => dest.CreatedOnUtc, mo => mo.Ignore())
                .ForMember(dest => dest.LimitedToStores, mo => mo.Ignore());
            //news
            CreateMap<NewsItem, NewsItemModel>()
                .ForMember(dest => dest.SeName, mo => mo.MapFrom(src => src.GetSeName(src.LanguageId, true, false)))
                .ForMember(dest => dest.ApprovedComments, mo => mo.Ignore())
                .ForMember(dest => dest.NotApprovedComments, mo => mo.Ignore())
                .ForMember(dest => dest.StartDate, mo => mo.Ignore())
                .ForMember(dest => dest.EndDate, mo => mo.Ignore())
                .ForMember(dest => dest.CreatedOn, mo => mo.Ignore())
                .ForMember(dest => dest.AvailableStores, mo => mo.Ignore())
                .ForMember(dest => dest.SelectedStoreIds, mo => mo.Ignore())
                .ForMember(dest => dest.CustomProperties, mo => mo.Ignore())
                .ForMember(dest => dest.AvailableLanguages, mo => mo.Ignore());
            CreateMap<NewsItemModel, NewsItem>()
                .ForMember(dest => dest.NewsComments, mo => mo.Ignore())
                .ForMember(dest => dest.Language, mo => mo.Ignore())
                .ForMember(dest => dest.StartDateUtc, mo => mo.Ignore())
                .ForMember(dest => dest.EndDateUtc, mo => mo.Ignore())
                .ForMember(dest => dest.CreatedOnUtc, mo => mo.Ignore())
                .ForMember(dest => dest.LimitedToStores, mo => mo.Ignore());
            //news
            CreateMap<Poll, PollModel>()
                .ForMember(dest => dest.StartDate, mo => mo.Ignore())
                .ForMember(dest => dest.EndDate, mo => mo.Ignore())
                .ForMember(dest => dest.CustomProperties, mo => mo.Ignore())
                .ForMember(dest => dest.AvailableLanguages, mo => mo.Ignore());
            CreateMap<PollModel, Poll>()
                .ForMember(dest => dest.PollAnswers, mo => mo.Ignore())
                .ForMember(dest => dest.Language, mo => mo.Ignore())
                .ForMember(dest => dest.StartDateUtc, mo => mo.Ignore())
                .ForMember(dest => dest.EndDateUtc, mo => mo.Ignore());
            //customer roles
            CreateMap<CustomerRole, CustomerRoleModel>()
                .ForMember(dest => dest.PurchasedWithProductName, mo => mo.Ignore())
                .ForMember(dest => dest.TaxDisplayTypeValues, mo => mo.Ignore())
                .ForMember(dest => dest.CustomProperties, mo => mo.Ignore());
            CreateMap<CustomerRoleModel, CustomerRole>()
                .ForMember(dest => dest.PermissionRecords, mo => mo.Ignore());

            //product attributes
            CreateMap<ProductAttribute, ProductAttributeModel>()
                .ForMember(dest => dest.Locales, mo => mo.Ignore())
                .ForMember(dest => dest.CustomProperties, mo => mo.Ignore());
            CreateMap<ProductAttributeModel, ProductAttribute>();
            //specification attributes
            CreateMap<SpecificationAttribute, SpecificationAttributeModel>()
                .ForMember(dest => dest.Locales, mo => mo.Ignore())
                .ForMember(dest => dest.CustomProperties, mo => mo.Ignore());
            CreateMap<SpecificationAttributeModel, SpecificationAttribute>()
                .ForMember(dest => dest.SpecificationAttributeOptions, mo => mo.Ignore());
            CreateMap<SpecificationAttributeOption, SpecificationAttributeOptionModel>()
                .ForMember(dest => dest.NumberOfAssociatedProducts, mo => mo.Ignore())
                .ForMember(dest => dest.Locales, mo => mo.Ignore())
                .ForMember(dest => dest.EnableColorSquaresRgb, mo => mo.Ignore())
                .ForMember(dest => dest.CustomProperties, mo => mo.Ignore());
            CreateMap<SpecificationAttributeOptionModel, SpecificationAttributeOption>()
                .ForMember(dest => dest.SpecificationAttribute, mo => mo.Ignore());
            //checkout attributes
            CreateMap<CheckoutAttribute, CheckoutAttributeModel>()
                .ForMember(dest => dest.AvailableTaxCategories, mo => mo.Ignore())
                .ForMember(dest => dest.AttributeControlTypeName, mo => mo.Ignore())
                .ForMember(dest => dest.Locales, mo => mo.Ignore())
                .ForMember(dest => dest.AvailableStores, mo => mo.Ignore())
                .ForMember(dest => dest.SelectedStoreIds, mo => mo.Ignore())
                .ForMember(dest => dest.ConditionAllowed, mo => mo.Ignore())
                .ForMember(dest => dest.ConditionModel, mo => mo.Ignore())
                .ForMember(dest => dest.CustomProperties, mo => mo.Ignore());
            CreateMap<CheckoutAttributeModel, CheckoutAttribute>()
                .ForMember(dest => dest.AttributeControlType, mo => mo.Ignore())
                .ForMember(dest => dest.ConditionAttributeXml, mo => mo.Ignore())
                .ForMember(dest => dest.CheckoutAttributeValues, mo => mo.Ignore())
                .ForMember(dest => dest.LimitedToStores, mo => mo.Ignore());
            //customer attributes
            CreateMap<CustomerAttribute, CustomerAttributeModel>()
                .ForMember(dest => dest.AttributeControlTypeName, mo => mo.Ignore())
                .ForMember(dest => dest.Locales, mo => mo.Ignore())
                .ForMember(dest => dest.CustomProperties, mo => mo.Ignore());
            CreateMap<CustomerAttributeModel, CustomerAttribute>()
                .ForMember(dest => dest.AttributeControlType, mo => mo.Ignore())
                .ForMember(dest => dest.CustomerAttributeValues, mo => mo.Ignore());
            //address attributes
            CreateMap<AddressAttribute, AddressAttributeModel>()
                .ForMember(dest => dest.AttributeControlTypeName, mo => mo.Ignore())
                .ForMember(dest => dest.Locales, mo => mo.Ignore())
                .ForMember(dest => dest.CustomProperties, mo => mo.Ignore());
            CreateMap<AddressAttributeModel, AddressAttribute>()
                .ForMember(dest => dest.AttributeControlType, mo => mo.Ignore())
                .ForMember(dest => dest.AddressAttributeValues, mo => mo.Ignore());
            //discounts
            CreateMap<Discount, DiscountModel>()
                .ForMember(dest => dest.DiscountTypeName, mo => mo.Ignore())
                .ForMember(dest => dest.TimesUsed, mo => mo.Ignore())
                .ForMember(dest => dest.PrimaryStoreCurrencyCode, mo => mo.Ignore())
                .ForMember(dest => dest.AddDiscountRequirement, mo => mo.Ignore())
                .ForMember(dest => dest.AvailableDiscountRequirementRules, mo => mo.Ignore())
                .ForMember(dest => dest.AvailableRequirementGroups, mo => mo.Ignore())
                .ForMember(dest => dest.GroupName, mo => mo.Ignore())
                .ForMember(dest => dest.RequirementGroupId, mo => mo.Ignore())
                .ForMember(dest => dest.CustomProperties, mo => mo.Ignore());
            CreateMap<DiscountModel, Discount>()
                .ForMember(dest => dest.DiscountType, mo => mo.Ignore())
                .ForMember(dest => dest.DiscountLimitation, mo => mo.Ignore())
                .ForMember(dest => dest.DiscountRequirements, mo => mo.Ignore())
                .ForMember(dest => dest.AppliedToCategories, mo => mo.Ignore())
                .ForMember(dest => dest.AppliedToManufacturers, mo => mo.Ignore())
                .ForMember(dest => dest.AppliedToProducts, mo => mo.Ignore());
            //gift cards
            CreateMap<GiftCard, GiftCardModel>()
                .ForMember(dest => dest.PurchasedWithOrderId, mo => mo.Ignore())
                .ForMember(dest => dest.AmountStr, mo => mo.Ignore())
                .ForMember(dest => dest.RemainingAmountStr, mo => mo.Ignore())
                .ForMember(dest => dest.CreatedOn, mo => mo.Ignore())
                .ForMember(dest => dest.PrimaryStoreCurrencyCode, mo => mo.Ignore())
                .ForMember(dest => dest.CustomProperties, mo => mo.Ignore())
                .ForMember(dest => dest.PurchasedWithOrderNumber, mo => mo.Ignore());
            CreateMap<GiftCardModel, GiftCard>()
                .ForMember(dest => dest.PurchasedWithOrderItemId, mo => mo.Ignore())
                .ForMember(dest => dest.GiftCardType, mo => mo.Ignore())
                .ForMember(dest => dest.GiftCardUsageHistory, mo => mo.Ignore())
                .ForMember(dest => dest.PurchasedWithOrderItem, mo => mo.Ignore())
                .ForMember(dest => dest.IsRecipientNotified, mo => mo.Ignore())
                .ForMember(dest => dest.CreatedOnUtc, mo => mo.Ignore());
            //stores
            CreateMap<Store, StoreModel>()
                .ForMember(dest => dest.AvailableLanguages, mo => mo.Ignore())
                .ForMember(dest => dest.Locales, mo => mo.Ignore())
                .ForMember(dest => dest.CustomProperties, mo => mo.Ignore());
            CreateMap<StoreModel, Store>();

            //Settings
            CreateMap<CaptchaSettings, GeneralCommonSettingsModel.CaptchaSettingsModel>()
                .ForMember(dest => dest.AvailableReCaptchaVersions, mo => mo.Ignore())
                .ForMember(dest => dest.Enabled_OverrideForStore, mo => mo.Ignore())
                .ForMember(dest => dest.ShowOnLoginPage_OverrideForStore, mo => mo.Ignore())
                .ForMember(dest => dest.ShowOnRegistrationPage_OverrideForStore, mo => mo.Ignore())
                .ForMember(dest => dest.ShowOnContactUsPage_OverrideForStore, mo => mo.Ignore())
                .ForMember(dest => dest.ShowOnEmailWishlistToFriendPage_OverrideForStore, mo => mo.Ignore())
                .ForMember(dest => dest.ShowOnEmailProductToFriendPage_OverrideForStore, mo => mo.Ignore())
                .ForMember(dest => dest.ShowOnBlogCommentPage_OverrideForStore, mo => mo.Ignore())
                .ForMember(dest => dest.ShowOnNewsCommentPage_OverrideForStore, mo => mo.Ignore())
                .ForMember(dest => dest.ShowOnProductReviewPage_OverrideForStore, mo => mo.Ignore())
                .ForMember(dest => dest.ShowOnApplyVendorPage_OverrideForStore, mo => mo.Ignore())
                .ForMember(dest => dest.ReCaptchaPublicKey_OverrideForStore, mo => mo.Ignore())
                .ForMember(dest => dest.ReCaptchaPrivateKey_OverrideForStore, mo => mo.Ignore())
                .ForMember(dest => dest.ReCaptchaVersion_OverrideForStore, mo => mo.Ignore())
                .ForMember(dest => dest.CustomProperties, mo => mo.Ignore());
            CreateMap<GeneralCommonSettingsModel.CaptchaSettingsModel, CaptchaSettings>()
                .ForMember(dest => dest.ReCaptchaTheme, mo => mo.Ignore())
                .ForMember(dest => dest.ReCaptchaLanguage, mo => mo.Ignore());
            CreateMap<TaxSettings, TaxSettingsModel>()
                .ForMember(dest => dest.DefaultTaxAddress, mo => mo.Ignore())
                .ForMember(dest => dest.TaxDisplayTypeValues, mo => mo.Ignore())
                .ForMember(dest => dest.TaxBasedOnValues, mo => mo.Ignore())
                .ForMember(dest => dest.PaymentMethodAdditionalFeeTaxCategories, mo => mo.Ignore())
                .ForMember(dest => dest.TaxCategories, mo => mo.Ignore())
                .ForMember(dest => dest.EuVatShopCountries, mo => mo.Ignore())
                .ForMember(dest => dest.ActiveStoreScopeConfiguration, mo => mo.Ignore())
                .ForMember(dest => dest.PricesIncludeTax_OverrideForStore, mo => mo.Ignore())
                .ForMember(dest => dest.AllowCustomersToSelectTaxDisplayType_OverrideForStore, mo => mo.Ignore())
                .ForMember(dest => dest.TaxDisplayType_OverrideForStore, mo => mo.Ignore())
                .ForMember(dest => dest.DisplayTaxSuffix_OverrideForStore, mo => mo.Ignore())
                .ForMember(dest => dest.DisplayTaxRates_OverrideForStore, mo => mo.Ignore())
                .ForMember(dest => dest.HideZeroTax_OverrideForStore, mo => mo.Ignore())
                .ForMember(dest => dest.HideTaxInOrderSummary_OverrideForStore, mo => mo.Ignore())
                .ForMember(dest => dest.ForceTaxExclusionFromOrderSubtotal_OverrideForStore, mo => mo.Ignore())
                .ForMember(dest => dest.DefaultTaxCategoryId_OverrideForStore, mo => mo.Ignore())
                .ForMember(dest => dest.TaxBasedOn_OverrideForStore, mo => mo.Ignore())
                .ForMember(dest => dest.TaxBasedOnPickupPointAddress_OverrideForStore, mo => mo.Ignore())
                .ForMember(dest => dest.DefaultTaxAddress_OverrideForStore, mo => mo.Ignore())
                .ForMember(dest => dest.ShippingIsTaxable_OverrideForStore, mo => mo.Ignore())
                .ForMember(dest => dest.ShippingPriceIncludesTax_OverrideForStore, mo => mo.Ignore())
                .ForMember(dest => dest.ShippingTaxClassId_OverrideForStore, mo => mo.Ignore())
                .ForMember(dest => dest.PaymentMethodAdditionalFeeIsTaxable_OverrideForStore, mo => mo.Ignore())
                .ForMember(dest => dest.PaymentMethodAdditionalFeeIncludesTax_OverrideForStore, mo => mo.Ignore())
                .ForMember(dest => dest.PaymentMethodAdditionalFeeTaxClassId_OverrideForStore, mo => mo.Ignore())
                .ForMember(dest => dest.EuVatEnabled_OverrideForStore, mo => mo.Ignore())
                .ForMember(dest => dest.EuVatShopCountryId_OverrideForStore, mo => mo.Ignore())
                .ForMember(dest => dest.EuVatAllowVatExemption_OverrideForStore, mo => mo.Ignore())
                .ForMember(dest => dest.EuVatUseWebService_OverrideForStore, mo => mo.Ignore())
                .ForMember(dest => dest.EuVatAssumeValid_OverrideForStore, mo => mo.Ignore())
                .ForMember(dest => dest.EuVatEmailAdminWhenNewVatSubmitted_OverrideForStore, mo => mo.Ignore())
                .ForMember(dest => dest.CustomProperties, mo => mo.Ignore());
            CreateMap<TaxSettingsModel, TaxSettings>()
                .ForMember(dest => dest.ActiveTaxProviderSystemName, mo => mo.Ignore())
                .ForMember(dest => dest.LogErrors, mo => mo.Ignore());
            CreateMap<NewsSettings, NewsSettingsModel>()
                .ForMember(dest => dest.ActiveStoreScopeConfiguration, mo => mo.Ignore())
                .ForMember(dest => dest.Enabled_OverrideForStore, mo => mo.Ignore())
                .ForMember(dest => dest.AllowNotRegisteredUsersToLeaveComments_OverrideForStore, mo => mo.Ignore())
                .ForMember(dest => dest.NotifyAboutNewNewsComments_OverrideForStore, mo => mo.Ignore())
                .ForMember(dest => dest.ShowNewsOnMainPage_OverrideForStore, mo => mo.Ignore())
                .ForMember(dest => dest.MainPageNewsCount_OverrideForStore, mo => mo.Ignore())
                .ForMember(dest => dest.NewsArchivePageSize_OverrideForStore, mo => mo.Ignore())
                .ForMember(dest => dest.ShowHeaderRssUrl_OverrideForStore, mo => mo.Ignore())
                .ForMember(dest => dest.NewsCommentsMustBeApproved_OverrideForStore, mo => mo.Ignore())
                .ForMember(dest => dest.CustomProperties, mo => mo.Ignore());
            CreateMap<NewsSettingsModel, NewsSettings>();
            CreateMap<ForumSettings, ForumSettingsModel>()
                .ForMember(dest => dest.ForumEditorValues, mo => mo.Ignore())
                .ForMember(dest => dest.ActiveStoreScopeConfiguration, mo => mo.Ignore())
                .ForMember(dest => dest.ForumsEnabled_OverrideForStore, mo => mo.Ignore())
                .ForMember(dest => dest.RelativeDateTimeFormattingEnabled_OverrideForStore, mo => mo.Ignore())
                .ForMember(dest => dest.ShowCustomersPostCount_OverrideForStore, mo => mo.Ignore())
                .ForMember(dest => dest.AllowGuestsToCreatePosts_OverrideForStore, mo => mo.Ignore())
                .ForMember(dest => dest.AllowGuestsToCreateTopics_OverrideForStore, mo => mo.Ignore())
                .ForMember(dest => dest.AllowCustomersToEditPosts_OverrideForStore, mo => mo.Ignore())
                .ForMember(dest => dest.AllowCustomersToDeletePosts_OverrideForStore, mo => mo.Ignore())
                .ForMember(dest => dest.AllowPostVoting_OverrideForStore, mo => mo.Ignore())
                .ForMember(dest => dest.MaxVotesPerDay_OverrideForStore, mo => mo.Ignore())
                .ForMember(dest => dest.AllowCustomersToManageSubscriptions_OverrideForStore, mo => mo.Ignore())
                .ForMember(dest => dest.TopicsPageSize_OverrideForStore, mo => mo.Ignore())
                .ForMember(dest => dest.PostsPageSize_OverrideForStore, mo => mo.Ignore())
                .ForMember(dest => dest.ForumEditor_OverrideForStore, mo => mo.Ignore())
                .ForMember(dest => dest.SignaturesEnabled_OverrideForStore, mo => mo.Ignore())
                .ForMember(dest => dest.AllowPrivateMessages_OverrideForStore, mo => mo.Ignore())
                .ForMember(dest => dest.ShowAlertForPM_OverrideForStore, mo => mo.Ignore())
                .ForMember(dest => dest.NotifyAboutPrivateMessages_OverrideForStore, mo => mo.Ignore())
                .ForMember(dest => dest.ActiveDiscussionsFeedEnabled_OverrideForStore, mo => mo.Ignore())
                .ForMember(dest => dest.ActiveDiscussionsFeedCount_OverrideForStore, mo => mo.Ignore())
                .ForMember(dest => dest.ForumFeedsEnabled_OverrideForStore, mo => mo.Ignore())
                .ForMember(dest => dest.ForumFeedCount_OverrideForStore, mo => mo.Ignore())
                .ForMember(dest => dest.SearchResultsPageSize_OverrideForStore, mo => mo.Ignore())
                .ForMember(dest => dest.ActiveDiscussionsPageSize_OverrideForStore, mo => mo.Ignore())
                .ForMember(dest => dest.CustomProperties, mo => mo.Ignore());
            CreateMap<ForumSettingsModel, ForumSettings>()
                .ForMember(dest => dest.TopicSubjectMaxLength, mo => mo.Ignore())
                .ForMember(dest => dest.StrippedTopicMaxLength, mo => mo.Ignore())
                .ForMember(dest => dest.PostMaxLength, mo => mo.Ignore())
                .ForMember(dest => dest.LatestCustomerPostsPageSize, mo => mo.Ignore())
                .ForMember(dest => dest.PrivateMessagesPageSize, mo => mo.Ignore())
                .ForMember(dest => dest.ForumSubscriptionsPageSize, mo => mo.Ignore())
                .ForMember(dest => dest.PMSubjectMaxLength, mo => mo.Ignore())
                .ForMember(dest => dest.PMTextMaxLength, mo => mo.Ignore())
                .ForMember(dest => dest.HomePageActiveDiscussionsTopicCount, mo => mo.Ignore())
                .ForMember(dest => dest.ForumSearchTermMinimumLength, mo => mo.Ignore());
            CreateMap<BlogSettings, BlogSettingsModel>()
                .ForMember(dest => dest.ActiveStoreScopeConfiguration, mo => mo.Ignore())
                .ForMember(dest => dest.Enabled_OverrideForStore, mo => mo.Ignore())
                .ForMember(dest => dest.PostsPageSize_OverrideForStore, mo => mo.Ignore())
                .ForMember(dest => dest.AllowNotRegisteredUsersToLeaveComments_OverrideForStore, mo => mo.Ignore())
                .ForMember(dest => dest.NotifyAboutNewBlogComments_OverrideForStore, mo => mo.Ignore())
                .ForMember(dest => dest.NumberOfTags_OverrideForStore, mo => mo.Ignore())
                .ForMember(dest => dest.ShowHeaderRssUrl_OverrideForStore, mo => mo.Ignore())
                .ForMember(dest => dest.BlogCommentsMustBeApproved_OverrideForStore, mo => mo.Ignore())
                .ForMember(dest => dest.CustomProperties, mo => mo.Ignore());
            CreateMap<BlogSettingsModel, BlogSettings>();
            CreateMap<VendorSettings, VendorSettingsModel>()
                .ForMember(dest => dest.ActiveStoreScopeConfiguration, mo => mo.Ignore())
                .ForMember(dest => dest.VendorsBlockItemsToDisplay_OverrideForStore, mo => mo.Ignore())
                .ForMember(dest => dest.ShowVendorOnProductDetailsPage_OverrideForStore, mo => mo.Ignore())
                .ForMember(dest => dest.AllowCustomersToContactVendors_OverrideForStore, mo => mo.Ignore())
                .ForMember(dest => dest.AllowCustomersToApplyForVendorAccount_OverrideForStore, mo => mo.Ignore())
                .ForMember(dest => dest.TermsOfServiceEnabled_OverrideForStore, mo => mo.Ignore())
                .ForMember(dest => dest.AllowSearchByVendor_OverrideForStore, mo => mo.Ignore())
                .ForMember(dest => dest.AllowVendorsToEditInfo_OverrideForStore, mo => mo.Ignore())
                .ForMember(dest => dest.NotifyStoreOwnerAboutVendorInformationChange_OverrideForStore, mo => mo.Ignore())
                .ForMember(dest => dest.CustomProperties, mo => mo.Ignore())
                .ForMember(dest => dest.MaximumProductNumber_OverrideForStore, mo => mo.Ignore())
                .ForMember(dest => dest.AllowVendorsToImportProducts_OverrideForStore, mo => mo.Ignore());
            CreateMap<VendorSettingsModel, VendorSettings>()
                .ForMember(dest => dest.DefaultVendorPageSizeOptions, mo => mo.Ignore());
            CreateMap<ShippingSettings, ShippingSettingsModel>()
                .ForMember(dest => dest.ShippingOriginAddress, mo => mo.Ignore())
                .ForMember(dest => dest.ActiveStoreScopeConfiguration, mo => mo.Ignore())
                .ForMember(dest => dest.AllowPickUpInStore_OverrideForStore, mo => mo.Ignore())
                .ForMember(dest => dest.ShipToSameAddress_OverrideForStore, mo => mo.Ignore())
                .ForMember(dest => dest.DisplayPickupPointsOnMap_OverrideForStore, mo => mo.Ignore())
                .ForMember(dest => dest.GoogleMapsApiKey_OverrideForStore, mo => mo.Ignore())
                .ForMember(dest => dest.UseWarehouseLocation_OverrideForStore, mo => mo.Ignore())
                .ForMember(dest => dest.NotifyCustomerAboutShippingFromMultipleLocations_OverrideForStore,
                    mo => mo.Ignore())
                .ForMember(dest => dest.FreeShippingOverXEnabled_OverrideForStore, mo => mo.Ignore())
                .ForMember(dest => dest.FreeShippingOverXValue_OverrideForStore, mo => mo.Ignore())
                .ForMember(dest => dest.FreeShippingOverXIncludingTax_OverrideForStore, mo => mo.Ignore())
                .ForMember(dest => dest.EstimateShippingEnabled_OverrideForStore, mo => mo.Ignore())
                .ForMember(dest => dest.DisplayShipmentEventsToCustomers_OverrideForStore, mo => mo.Ignore())
                .ForMember(dest => dest.DisplayShipmentEventsToStoreOwner_OverrideForStore, mo => mo.Ignore())
                .ForMember(dest => dest.HideShippingTotal_OverrideForStore, mo => mo.Ignore())
                .ForMember(dest => dest.BypassShippingMethodSelectionIfOnlyOne_OverrideForStore, mo => mo.Ignore())
                .ForMember(dest => dest.ConsiderAssociatedProductsDimensions_OverrideForStore, mo => mo.Ignore())
                .ForMember(dest => dest.ShippingOriginAddress_OverrideForStore, mo => mo.Ignore())
                .ForMember(dest => dest.CustomProperties, mo => mo.Ignore());
            CreateMap<ShippingSettingsModel, ShippingSettings>()
                .ForMember(dest => dest.ActiveShippingRateComputationMethodSystemNames, mo => mo.Ignore())
                .ForMember(dest => dest.ActivePickupPointProviderSystemNames, mo => mo.Ignore())
                .ForMember(dest => dest.ReturnValidOptionsIfThereAreAny, mo => mo.Ignore())
                .ForMember(dest => dest.UseCubeRootMethod, mo => mo.Ignore());
            CreateMap<CatalogSettings, CatalogSettingsModel>()
                .ForMember(dest => dest.ActiveStoreScopeConfiguration, mo => mo.Ignore())
                .ForMember(dest => dest.AllowViewUnpublishedProductPage_OverrideForStore, mo => mo.Ignore())
                .ForMember(dest => dest.DisplayDiscontinuedMessageForUnpublishedProducts_OverrideForStore,
                    mo => mo.Ignore())
                .ForMember(dest => dest.ShowSkuOnProductDetailsPage_OverrideForStore, mo => mo.Ignore())
                .ForMember(dest => dest.ShowSkuOnCatalogPages_OverrideForStore, mo => mo.Ignore())
                .ForMember(dest => dest.ShowManufacturerPartNumber_OverrideForStore, mo => mo.Ignore())
                .ForMember(dest => dest.ShowGtin_OverrideForStore, mo => mo.Ignore())
                .ForMember(dest => dest.ShowFreeShippingNotification_OverrideForStore, mo => mo.Ignore())
                .ForMember(dest => dest.AllowProductSorting_OverrideForStore, mo => mo.Ignore())
                .ForMember(dest => dest.AllowProductViewModeChanging_OverrideForStore, mo => mo.Ignore())
                .ForMember(dest => dest.ShowProductsFromSubcategories_OverrideForStore, mo => mo.Ignore())
                .ForMember(dest => dest.ShowCategoryProductNumber_OverrideForStore, mo => mo.Ignore())
                .ForMember(dest => dest.ShowCategoryProductNumberIncludingSubcategories_OverrideForStore,
                    mo => mo.Ignore())
                .ForMember(dest => dest.CategoryBreadcrumbEnabled_OverrideForStore, mo => mo.Ignore())
                .ForMember(dest => dest.ShowShareButton_OverrideForStore, mo => mo.Ignore())
                .ForMember(dest => dest.PageShareCode_OverrideForStore, mo => mo.Ignore())
                .ForMember(dest => dest.ProductReviewsMustBeApproved_OverrideForStore, mo => mo.Ignore())
                .ForMember(dest => dest.AllowAnonymousUsersToReviewProduct_OverrideForStore, mo => mo.Ignore())
                .ForMember(dest => dest.ProductReviewPossibleOnlyAfterPurchasing_OverrideForStore, mo => mo.Ignore())
                .ForMember(dest => dest.NotifyStoreOwnerAboutNewProductReviews_OverrideForStore, mo => mo.Ignore())
                .ForMember(dest => dest.ShowProductReviewsPerStore_OverrideForStore, mo => mo.Ignore())
                .ForMember(dest => dest.EmailAFriendEnabled_OverrideForStore, mo => mo.Ignore())
                .ForMember(dest => dest.AllowAnonymousUsersToEmailAFriend_OverrideForStore, mo => mo.Ignore())
                .ForMember(dest => dest.RecentlyViewedProductsNumber_OverrideForStore, mo => mo.Ignore())
                .ForMember(dest => dest.RecentlyViewedProductsEnabled_OverrideForStore, mo => mo.Ignore())
                .ForMember(dest => dest.NewProductsNumber_OverrideForStore, mo => mo.Ignore())
                .ForMember(dest => dest.NewProductsEnabled_OverrideForStore, mo => mo.Ignore())
                .ForMember(dest => dest.CompareProductsEnabled_OverrideForStore, mo => mo.Ignore())
                .ForMember(dest => dest.ShowBestsellersOnHomepage_OverrideForStore, mo => mo.Ignore())
                .ForMember(dest => dest.NumberOfBestsellersOnHomepage_OverrideForStore, mo => mo.Ignore())
                .ForMember(dest => dest.SearchPageProductsPerPage_OverrideForStore, mo => mo.Ignore())
                .ForMember(dest => dest.SearchPageAllowCustomersToSelectPageSize_OverrideForStore, mo => mo.Ignore())
                .ForMember(dest => dest.SearchPagePageSizeOptions_OverrideForStore, mo => mo.Ignore())
                .ForMember(dest => dest.ProductSearchAutoCompleteEnabled_OverrideForStore, mo => mo.Ignore())
                .ForMember(dest => dest.ProductSearchAutoCompleteNumberOfProducts_OverrideForStore,
                    mo => mo.Ignore())
                .ForMember(dest => dest.ShowProductImagesInSearchAutoComplete_OverrideForStore, mo => mo.Ignore())
                .ForMember(dest => dest.ProductSearchTermMinimumLength_OverrideForStore, mo => mo.Ignore())
                .ForMember(dest => dest.ProductsAlsoPurchasedEnabled_OverrideForStore, mo => mo.Ignore())
                .ForMember(dest => dest.ProductsAlsoPurchasedNumber_OverrideForStore, mo => mo.Ignore())
                .ForMember(dest => dest.NumberOfProductTags_OverrideForStore, mo => mo.Ignore())
                .ForMember(dest => dest.ProductsByTagPageSize_OverrideForStore, mo => mo.Ignore())
                .ForMember(dest => dest.ProductsByTagAllowCustomersToSelectPageSize_OverrideForStore,
                    mo => mo.Ignore())
                .ForMember(dest => dest.ProductsByTagPageSizeOptions_OverrideForStore, mo => mo.Ignore())
                .ForMember(dest => dest.IncludeShortDescriptionInCompareProducts_OverrideForStore, mo => mo.Ignore())
                .ForMember(dest => dest.IncludeFullDescriptionInCompareProducts_OverrideForStore, mo => mo.Ignore())
                .ForMember(dest => dest.ManufacturersBlockItemsToDisplay_OverrideForStore, mo => mo.Ignore())
                .ForMember(dest => dest.DisplayTaxShippingInfoFooter_OverrideForStore, mo => mo.Ignore())
                .ForMember(dest => dest.DisplayTaxShippingInfoProductDetailsPage_OverrideForStore, mo => mo.Ignore())
                .ForMember(dest => dest.DisplayTaxShippingInfoProductBoxes_OverrideForStore, mo => mo.Ignore())
                .ForMember(dest => dest.DisplayTaxShippingInfoShoppingCart_OverrideForStore, mo => mo.Ignore())
                .ForMember(dest => dest.DisplayTaxShippingInfoWishlist_OverrideForStore, mo => mo.Ignore())
                .ForMember(dest => dest.DisplayTaxShippingInfoOrderDetailsPage_OverrideForStore, mo => mo.Ignore())
                .ForMember(dest => dest.CustomProperties, mo => mo.Ignore())
                .ForMember(dest => dest.ShowProductReviewsOnAccountPage_OverrideForStore, mo => mo.Ignore())
                .ForMember(dest => dest.ProductReviewsPageSizeOnAccountPage_OverrideForStore, mo => mo.Ignore())
                .ForMember(dest => dest.ExportImportProductAttributes_OverrideForStore, mo => mo.Ignore())
<<<<<<< HEAD
                .ForMember(dest => dest.ExportImportProductSpecificationAttributes_OverrideForStore, mo => mo.Ignore())
                .ForMember(dest => dest.ExportImportProductCategoryBreadcrumb_OverrideForStore, mo => mo.Ignore());
=======
                .ForMember(dest => dest.ExportImportCategoriesUsingCategoryName_OverrideForStore, mo => mo.Ignore());
>>>>>>> 6888dd43
            CreateMap<CatalogSettingsModel, CatalogSettings>()
                .ForMember(dest => dest.PublishBackProductWhenCancellingOrders, mo => mo.Ignore())
                .ForMember(dest => dest.DefaultViewMode, mo => mo.Ignore())
                .ForMember(dest => dest.DefaultProductRatingValue, mo => mo.Ignore())
                .ForMember(dest => dest.IncludeFeaturedProductsInNormalLists, mo => mo.Ignore())
                .ForMember(dest => dest.AjaxProcessAttributeChange, mo => mo.Ignore())
                .ForMember(dest => dest.MaximumBackInStockSubscriptions, mo => mo.Ignore())
                .ForMember(dest => dest.DisplayTierPricesWithDiscounts, mo => mo.Ignore())
                .ForMember(dest => dest.CompareProductsNumber, mo => mo.Ignore())
                .ForMember(dest => dest.DefaultCategoryPageSizeOptions, mo => mo.Ignore())
                .ForMember(dest => dest.DefaultCategoryPageSize, mo => mo.Ignore())
                .ForMember(dest => dest.DefaultManufacturerPageSizeOptions, mo => mo.Ignore())
                .ForMember(dest => dest.DefaultManufacturerPageSize, mo => mo.Ignore())
                .ForMember(dest => dest.ProductSortingEnumDisabled, mo => mo.Ignore())
                .ForMember(dest => dest.ProductSortingEnumDisplayOrder, mo => mo.Ignore())
                .ForMember(dest => dest.ExportImportUseDropdownlistsForAssociatedEntities, mo => mo.Ignore());
            CreateMap<RewardPointsSettings, RewardPointsSettingsModel>()
                .ForMember(dest => dest.PrimaryStoreCurrencyCode, mo => mo.Ignore())
                .ForMember(dest => dest.ActiveStoreScopeConfiguration, mo => mo.Ignore())
                .ForMember(dest => dest.Enabled_OverrideForStore, mo => mo.Ignore())
                .ForMember(dest => dest.ExchangeRate_OverrideForStore, mo => mo.Ignore())
                .ForMember(dest => dest.MinimumRewardPointsToUse_OverrideForStore, mo => mo.Ignore())
                .ForMember(dest => dest.PointsForRegistration_OverrideForStore, mo => mo.Ignore())
                .ForMember(dest => dest.PointsForPurchases_OverrideForStore, mo => mo.Ignore())
                .ForMember(dest => dest.ActivationDelay_OverrideForStore, mo => mo.Ignore())
                .ForMember(dest => dest.ActivatePointsImmediately, mo => mo.Ignore())
                .ForMember(dest => dest.DisplayHowMuchWillBeEarned_OverrideForStore, mo => mo.Ignore())
                .ForMember(dest => dest.PageSize_OverrideForStore, mo => mo.Ignore())
                .ForMember(dest => dest.CustomProperties, mo => mo.Ignore());
            CreateMap<RewardPointsSettingsModel, RewardPointsSettings>();
            CreateMap<OrderSettings, OrderSettingsModel>()
                .ForMember(dest => dest.PrimaryStoreCurrencyCode, mo => mo.Ignore())
                .ForMember(dest => dest.OrderIdent, mo => mo.Ignore())
                .ForMember(dest => dest.ActiveStoreScopeConfiguration, mo => mo.Ignore())
                .ForMember(dest => dest.IsReOrderAllowed_OverrideForStore, mo => mo.Ignore())
                .ForMember(dest => dest.MinOrderSubtotalAmount_OverrideForStore, mo => mo.Ignore())
                .ForMember(dest => dest.MinOrderSubtotalAmountIncludingTax_OverrideForStore, mo => mo.Ignore())
                .ForMember(dest => dest.MinOrderTotalAmount_OverrideForStore, mo => mo.Ignore())
                .ForMember(dest => dest.AutoUpdateOrderTotalsOnEditingOrder_OverrideForStore, mo => mo.Ignore())
                .ForMember(dest => dest.AnonymousCheckoutAllowed_OverrideForStore, mo => mo.Ignore())
                .ForMember(dest => dest.TermsOfServiceOnShoppingCartPage_OverrideForStore, mo => mo.Ignore())
                .ForMember(dest => dest.TermsOfServiceOnOrderConfirmPage_OverrideForStore, mo => mo.Ignore())
                .ForMember(dest => dest.OnePageCheckoutEnabled_OverrideForStore, mo => mo.Ignore())
                .ForMember(dest => dest.OnePageCheckoutDisplayOrderTotalsOnPaymentInfoTab_OverrideForStore, mo => mo.Ignore())
                .ForMember(dest => dest.ReturnRequestsEnabled_OverrideForStore, mo => mo.Ignore())
                .ForMember(dest => dest.ReturnRequestsAllowFiles_OverrideForStore, mo => mo.Ignore())
                .ForMember(dest => dest.NumberOfDaysReturnRequestAvailable_OverrideForStore, mo => mo.Ignore())
                .ForMember(dest => dest.DisableBillingAddressCheckoutStep_OverrideForStore, mo => mo.Ignore())
                .ForMember(dest => dest.DisableOrderCompletedPage_OverrideForStore, mo => mo.Ignore())
                .ForMember(dest => dest.AttachPdfInvoiceToOrderPlacedEmail_OverrideForStore, mo => mo.Ignore())
                .ForMember(dest => dest.AttachPdfInvoiceToOrderPaidEmail_OverrideForStore, mo => mo.Ignore())
                .ForMember(dest => dest.AttachPdfInvoiceToOrderCompletedEmail_OverrideForStore, mo => mo.Ignore())
                .ForMember(dest => dest.ReturnRequestNumberMask_OverrideForStore, mo => mo.Ignore())
                .ForMember(dest => dest.CustomOrderNumberMask_OverrideForStore, mo => mo.Ignore())
                .ForMember(dest => dest.ExportWithProducts_OverrideForStore, mo => mo.Ignore())
                .ForMember(dest => dest.AllowAdminsToBuyCallForPriceProducts_OverrideForStore, mo => mo.Ignore())
                .ForMember(dest => dest.CustomProperties, mo => mo.Ignore());
            CreateMap<OrderSettingsModel, OrderSettings>()
                .ForMember(dest => dest.GeneratePdfInvoiceInCustomerLanguage, mo => mo.Ignore())
                .ForMember(dest => dest.ReturnRequestsFileMaximumSize, mo => mo.Ignore())
                .ForMember(dest => dest.MinimumOrderPlacementInterval, mo => mo.Ignore());
            CreateMap<ShoppingCartSettings, ShoppingCartSettingsModel>()
                .ForMember(dest => dest.ActiveStoreScopeConfiguration, mo => mo.Ignore())
                .ForMember(dest => dest.DisplayCartAfterAddingProduct_OverrideForStore, mo => mo.Ignore())
                .ForMember(dest => dest.DisplayWishlistAfterAddingProduct_OverrideForStore, mo => mo.Ignore())
                .ForMember(dest => dest.MaximumShoppingCartItems_OverrideForStore, mo => mo.Ignore())
                .ForMember(dest => dest.MaximumWishlistItems_OverrideForStore, mo => mo.Ignore())
                .ForMember(dest => dest.AllowOutOfStockItemsToBeAddedToWishlist_OverrideForStore, mo => mo.Ignore())
                .ForMember(dest => dest.MoveItemsFromWishlistToCart_OverrideForStore, mo => mo.Ignore())
                .ForMember(dest => dest.CartsSharedBetweenStores_OverrideForStore, mo => mo.Ignore())
                .ForMember(dest => dest.ShowProductImagesOnShoppingCart_OverrideForStore, mo => mo.Ignore())
                .ForMember(dest => dest.ShowProductImagesOnWishList_OverrideForStore, mo => mo.Ignore())
                .ForMember(dest => dest.ShowDiscountBox_OverrideForStore, mo => mo.Ignore())
                .ForMember(dest => dest.ShowGiftCardBox_OverrideForStore, mo => mo.Ignore())
                .ForMember(dest => dest.CrossSellsNumber_OverrideForStore, mo => mo.Ignore())
                .ForMember(dest => dest.EmailWishlistEnabled_OverrideForStore, mo => mo.Ignore())
                .ForMember(dest => dest.AllowAnonymousUsersToEmailWishlist_OverrideForStore, mo => mo.Ignore())
                .ForMember(dest => dest.MiniShoppingCartEnabled_OverrideForStore, mo => mo.Ignore())
                .ForMember(dest => dest.ShowProductImagesInMiniShoppingCart_OverrideForStore, mo => mo.Ignore())
                .ForMember(dest => dest.MiniShoppingCartProductNumber_OverrideForStore, mo => mo.Ignore())
                .ForMember(dest => dest.AllowCartItemEditing_OverrideForStore, mo => mo.Ignore())
                .ForMember(dest => dest.CustomProperties, mo => mo.Ignore());
            CreateMap<ShoppingCartSettingsModel, ShoppingCartSettings>()
                .ForMember(dest => dest.RoundPricesDuringCalculation, mo => mo.Ignore())
                .ForMember(dest => dest.GroupTierPricesForDistinctShoppingCartItems, mo => mo.Ignore())
                .ForMember(dest => dest.RenderAssociatedAttributeValueQuantity, mo => mo.Ignore());
            CreateMap<MediaSettings, MediaSettingsModel>()
                .ForMember(dest => dest.PicturesStoredIntoDatabase, mo => mo.Ignore())
                .ForMember(dest => dest.ActiveStoreScopeConfiguration, mo => mo.Ignore())
                .ForMember(dest => dest.AvatarPictureSize_OverrideForStore, mo => mo.Ignore())
                .ForMember(dest => dest.ProductThumbPictureSize_OverrideForStore, mo => mo.Ignore())
                .ForMember(dest => dest.ProductDetailsPictureSize_OverrideForStore, mo => mo.Ignore())
                .ForMember(dest => dest.ProductThumbPictureSizeOnProductDetailsPage_OverrideForStore,
                    mo => mo.Ignore())
                .ForMember(dest => dest.AssociatedProductPictureSize_OverrideForStore, mo => mo.Ignore())
                .ForMember(dest => dest.CategoryThumbPictureSize_OverrideForStore, mo => mo.Ignore())
                .ForMember(dest => dest.ManufacturerThumbPictureSize_OverrideForStore, mo => mo.Ignore())
                .ForMember(dest => dest.VendorThumbPictureSize_OverrideForStore, mo => mo.Ignore())
                .ForMember(dest => dest.CartThumbPictureSize_OverrideForStore, mo => mo.Ignore())
                .ForMember(dest => dest.MiniCartThumbPictureSize_OverrideForStore, mo => mo.Ignore())
                .ForMember(dest => dest.MaximumImageSize_OverrideForStore, mo => mo.Ignore())
                .ForMember(dest => dest.MultipleThumbDirectories_OverrideForStore, mo => mo.Ignore())
                .ForMember(dest => dest.DefaultImageQuality_OverrideForStore, mo => mo.Ignore())
                .ForMember(dest => dest.CustomProperties, mo => mo.Ignore())
                .ForMember(dest => dest.ImportProductImagesUsingHash_OverrideForStore, mo => mo.Ignore())
                .ForMember(dest => dest.DefaultPictureZoomEnabled_OverrideForStore, mo => mo.Ignore());
            CreateMap<MediaSettingsModel, MediaSettings>()
                .ForMember(dest => dest.ImageSquarePictureSize, mo => mo.Ignore())
                .ForMember(dest => dest.AutoCompleteSearchThumbPictureSize, mo => mo.Ignore())
                .ForMember(dest => dest.AzureCacheControlHeader, mo => mo.Ignore());
            CreateMap<CustomerSettings, CustomerUserSettingsModel.CustomerSettingsModel>()
                .ForMember(dest => dest.CustomProperties, mo => mo.Ignore());
            CreateMap<CustomerUserSettingsModel.CustomerSettingsModel, CustomerSettings>()
                .ForMember(dest => dest.HashedPasswordFormat, mo => mo.Ignore())
                .ForMember(dest => dest.AvatarMaximumSizeBytes, mo => mo.Ignore())
                .ForMember(dest => dest.DownloadableProductsValidateUser, mo => mo.Ignore())
                .ForMember(dest => dest.OnlineCustomerMinutes, mo => mo.Ignore())
                .ForMember(dest => dest.SuffixDeletedCustomers, mo => mo.Ignore())
                .ForMember(dest => dest.DeleteGuestTaskOlderThanMinutes, mo => mo.Ignore());
            CreateMap<AddressSettings, CustomerUserSettingsModel.AddressSettingsModel>()
                .ForMember(dest => dest.CustomProperties, mo => mo.Ignore());
            CreateMap<CustomerUserSettingsModel.AddressSettingsModel, AddressSettings>();
            CreateMap<ProductEditorSettings, ProductEditorSettingsModel>()
                .ForMember(dest => dest.CustomProperties, mo => mo.Ignore());
            CreateMap<ProductEditorSettingsModel, ProductEditorSettings>();

            //return request reasons
            CreateMap<ReturnRequestReason, ReturnRequestReasonModel>()
                .ForMember(dest => dest.Locales, mo => mo.Ignore())
                .ForMember(dest => dest.CustomProperties, mo => mo.Ignore());
            CreateMap<ReturnRequestReasonModel, ReturnRequestReason>();
            //return request actions
            CreateMap<ReturnRequestAction, ReturnRequestActionModel>()
                .ForMember(dest => dest.Locales, mo => mo.Ignore())
                .ForMember(dest => dest.CustomProperties, mo => mo.Ignore());
            CreateMap<ReturnRequestActionModel, ReturnRequestAction>();

            //category template
            CreateMap<CategoryTemplate, CategoryTemplateModel>()
                .ForMember(dest => dest.CustomProperties, mo => mo.Ignore());
            CreateMap<CategoryTemplateModel, CategoryTemplate>();
            //manufacturer template
            CreateMap<ManufacturerTemplate, ManufacturerTemplateModel>()
                .ForMember(dest => dest.CustomProperties, mo => mo.Ignore());
            CreateMap<ManufacturerTemplateModel, ManufacturerTemplate>();
            //product template
            CreateMap<ProductTemplate, ProductTemplateModel>()
                .ForMember(dest => dest.CustomProperties, mo => mo.Ignore());
            CreateMap<ProductTemplateModel, ProductTemplate>();
            //topic template
            CreateMap<TopicTemplate, TopicTemplateModel>()
                .ForMember(dest => dest.CustomProperties, mo => mo.Ignore());
            CreateMap<TopicTemplateModel, TopicTemplate>();
        }
        
        /// <summary>
        /// Order of this mapper implementation
        /// </summary>
        public int Order => 0;
    }
}<|MERGE_RESOLUTION|>--- conflicted
+++ resolved
@@ -861,12 +861,9 @@
                 .ForMember(dest => dest.ShowProductReviewsOnAccountPage_OverrideForStore, mo => mo.Ignore())
                 .ForMember(dest => dest.ProductReviewsPageSizeOnAccountPage_OverrideForStore, mo => mo.Ignore())
                 .ForMember(dest => dest.ExportImportProductAttributes_OverrideForStore, mo => mo.Ignore())
-<<<<<<< HEAD
                 .ForMember(dest => dest.ExportImportProductSpecificationAttributes_OverrideForStore, mo => mo.Ignore())
-                .ForMember(dest => dest.ExportImportProductCategoryBreadcrumb_OverrideForStore, mo => mo.Ignore());
-=======
+                .ForMember(dest => dest.ExportImportProductCategoryBreadcrumb_OverrideForStore, mo => mo.Ignore())
                 .ForMember(dest => dest.ExportImportCategoriesUsingCategoryName_OverrideForStore, mo => mo.Ignore());
->>>>>>> 6888dd43
             CreateMap<CatalogSettingsModel, CatalogSettings>()
                 .ForMember(dest => dest.PublishBackProductWhenCancellingOrders, mo => mo.Ignore())
                 .ForMember(dest => dest.DefaultViewMode, mo => mo.Ignore())
