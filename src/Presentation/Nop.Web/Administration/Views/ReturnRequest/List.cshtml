--- conflicted
+++ resolved
@@ -1,283 +1,202 @@
-﻿@model ReturnRequestListModel
-
-@{
-    var defaultGridPageSize = EngineContext.Current.Resolve<Nop.Core.Domain.Common.AdminAreaSettings>().DefaultGridPageSize;
-    var gridPageSizes = EngineContext.Current.Resolve<Nop.Core.Domain.Common.AdminAreaSettings>().GridPageSizes;
-
-    //page title
-    ViewBag.Title = T("Admin.ReturnRequests").Text;
-    //active menu item (system name)
-    Html.SetActiveMenuItemSystemName("Return requests");
-}
-
-@Html.AntiForgeryToken()
-<div class="content-header clearfix">
-    <h1 class="pull-left">
-        @T("Admin.ReturnRequests")
-    </h1>
-    <div class="pull-right">
-        &nbsp;
-    </div>
-</div>
-
-<div class="content">
-    <div class="form-horizontal">
-        <div class="panel-group">
-
-            <div class="panel panel-default panel-search">
-                <div class="panel-body">
-
-                    <div class="row">
-                        <div class="col-md-6">
-                            <div class="form-group">
-                                <div class="col-md-4">
-                                    @Html.NopLabelFor(model => model.CustomNumber)
-                                </div>
-                                <div class="col-md-8">
-                                    @Html.NopEditorFor(model => model.CustomNumber)
-                                </div>
-                            </div>
-                            <div class="form-group">
-                                <div class="col-md-4">
-                                    @Html.NopLabelFor(model => model.StartDate)
-                                </div>
-                                <div class="col-md-8">
-                                    @Html.NopEditorFor(model => model.StartDate)
-                                </div>
-                            </div>
-                            <div class="form-group">
-                                <div class="col-md-4">
-                                    @Html.NopLabelFor(model => model.EndDate)
-                                </div>
-                                <div class="col-md-8">
-                                    @Html.NopEditorFor(model => model.EndDate)
-                                </div>
-                            </div>
-                            <div class="form-group">
-                                <div class="col-md-4">
-                                    @Html.NopLabelFor(model => model.ReturnRequestStatusId)
-                                </div>
-                                <div class="col-md-8">
-                                    @Html.NopDropDownListFor(model => model.ReturnRequestStatusId, Model.ReturnRequestStatusList)
-                                </div>
-                            </div>
-
-                            <div class="col-md-8 col-md-offset-4">
-                                <button type="button" id="search-returnrequests" class="btn btn-primary btn-search">
-                                    <i class="fa fa-search"></i>
-                                    @T("Admin.Common.Search")
-                                </button>
-                            </div>
-                        </div>
-                    </div>
-                </div>
-            </div>
-
-            <div class="panel panel-default">
-                <div class="panel-body">
-                    <p>
-                        @T("Admin.ReturnRequests.Description")
-                    </p>
-                    <div id="returnrequests-grid"></div>
-
-                    <script>
-<<<<<<< HEAD
-                        $(document)
-                            .ready(function() {
-                                $("#returnrequests-grid")
-                                    .kendoGrid({
-                                        dataSource: {
-                                            type: "json",
-                                            transport: {
-                                                read: {
-                                                    url: "@Html.Raw(Url.Action("List", "ReturnRequest"))",
-                                                    type: "POST",
-                                                    dataType: "json",
-                                                    data: additionalData
-                                                }
-                                            },
-                                            schema: {
-                                                data: "Data",
-                                                total: "Total",
-                                                errors: "Errors"
-                                            },
-                                            error: function(e) {
-                                                display_kendoui_grid_error(e);
-                                                // Cancel the changes
-                                                this.cancelChanges();
-                                            },
-                                            pageSize: @(defaultGridPageSize),
-                                            serverPaging: true,
-                                            serverFiltering: true,
-                                            serverSorting: true
-                                        },
-                                        pageable: {
-                                            refresh: true,
-                                            pageSizes: [@(gridPageSizes)],
-                                            @Html.Partial("_GridPagerMessages")
-                                        },
-                                        editable: {
-                                            confirmation: "@T("Admin.Common.DeleteConfirmation")",
-                                            mode: "inline"
-                                        },
-                                        scrollable: false,
-                                        columns: [
-                                            {
-                                                field: "CustomNumber",
-                                                title: "@T("Admin.ReturnRequests.Fields.CustomNumber")",
-                                                width: 100
-                                            }, {
-                                                field: "ProductName",
-                                                title: "@T("Admin.ReturnRequests.Fields.Product")",
-                                                width: 200,
-                                                template:
-                                                    '# if(ProductId > 0) {# <a href="@Url.Content("~/Admin/Product/Edit/")#=ProductId#">#:ProductName#</a> #} else {# order item is deleted #} #'
-                                            }, {
-                                                field: "Quantity",
-                                                title: "@T("Admin.ReturnRequests.Fields.Quantity")",
-                                                width: 100
-                                            }, {
-                                                field: "CustomerId",
-                                                title: "@T("Admin.ReturnRequests.Fields.Customer")",
-                                                width: 200,
-                                                template:
-                                                    '<a href="@Url.Content("~/Admin/Customer/Edit/")#=CustomerId#">#:CustomerInfo#</a>'
-                                            }, {
-                                                field: "OrderId",
-                                                title: "@T("Admin.ReturnRequests.Fields.Order")",
-                                                width: 200,
-                                                template:
-                                                    '# if(OrderId > 0) {# <a href="@Url.Content("~/Admin/Order/Edit/")#=OrderId#">#=OrderId# - @T("Admin.Common.View")</a> #} else {# order item is deleted #} #'
-                                            }, {
-                                                field: "ReturnRequestStatusStr",
-                                                title: "@T("Admin.ReturnRequests.Fields.Status")",
-                                                width: 100
-                                            }, {
-                                                field: "CreatedOn",
-                                                title: "@T("Admin.ReturnRequests.Fields.CreatedOn")",
-                                                width: 100,
-                                                type: "date",
-                                                format: "{0:G}"
-                                            }, {
-                                                field: "Id",
-                                                title: "@T("Admin.Common.Edit")",
-                                                width: 100,
-                                                template: '<a href="Edit/#=Id#">@T("Admin.Common.Edit")</a>'
-                                            }
-                                        ]
-                                    });
-                            });
-                    </script>
-
-                    <script type="text/javascript">
-                        $(document)
-                            .ready(function() {
-                                $('#search-returnrequests')
-                                    .click(function() {
-                                        var grid = $('#returnrequests-grid').data('kendoGrid');
-                                        grid.dataSource.page(1); //new search. Set page size to 1
-                                        //grid.dataSource.read(); we already loaded the grid above using "page" function
-                                        return false;
-                                    });
-=======
-                        $(document).ready(function() {
-                            $("#returnrequests-grid").kendoGrid({
-                                dataSource: {
-                                    type: "json",
-                                    transport: {
-                                        read: {
-                                            url: "@Html.Raw(Url.Action("List", "ReturnRequest"))",
-                                            type: "POST",
-                                            dataType: "json",
-                                            data: addAntiForgeryToken
-                                        }
-                                    },
-                                    schema: {
-                                        data: "Data",
-                                        total: "Total",
-                                        errors: "Errors"
-                                    },
-                                    error: function(e) {
-                                        display_kendoui_grid_error(e);
-                                        // Cancel the changes
-                                        this.cancelChanges();
-                                    },
-                                    pageSize: @(defaultGridPageSize),
-                                    serverPaging: true,
-                                    serverFiltering: true,
-                                    serverSorting: true
-                                },
-                                pageable: {
-                                    refresh: true,
-                                    pageSizes: [@(gridPageSizes)]
-                                },
-                                editable: {
-                                    confirmation: "@T("Admin.Common.DeleteConfirmation")",
-                                    mode: "inline"
-                                },
-                                scrollable: false,
-                                columns: [
-                                    {
-                                        field: "CustomNumber",
-                                        title: "@T("Admin.ReturnRequests.Fields.CustomNumber")",
-                                        width: 50
-                                    }, {
-                                        field: "ProductName",
-                                        title: "@T("Admin.ReturnRequests.Fields.Product")",
-                                        width: 200,
-                                        template: '# if(ProductId > 0) {# <a href="@Url.Content("~/Admin/Product/Edit/")#=ProductId#">#:ProductName#</a> #} else {# order item is deleted #} #'
-                                    }, {
-                                        field: "Quantity",
-                                        title: "@T("Admin.ReturnRequests.Fields.Quantity")",
-                                        width: 100
-                                    }, {
-                                        field: "CustomerId",
-                                        title: "@T("Admin.ReturnRequests.Fields.Customer")",
-                                        width: 200,
-                                        template: '<a href="@Url.Content("~/Admin/Customer/Edit/")#=CustomerId#">#:CustomerInfo#</a>'
-                                    }, {
-                                        field: "OrderId",
-                                        title: "@T("Admin.ReturnRequests.Fields.Order")",
-                                        width: 200,
-                                        headerAttributes: { style: "text-align:center" },
-                                        attributes: { style: "text-align:center" },
-                                        template: '# if(OrderId > 0) {# <a class="btn btn-default" href="@Url.Content("~/Admin/Order/Edit/")#=OrderId#"><i class="fa fa-eye"></i>#=OrderId# - @T("Admin.Common.View")</a> #} else {# order item is deleted #} #'
-                                    }, {
-                                        field: "ReturnRequestStatusStr",
-                                        title: "@T("Admin.ReturnRequests.Fields.Status")",
-                                        width: 100
-                                    }, {
-                                        field: "CreatedOn",
-                                        title: "@T("Admin.ReturnRequests.Fields.CreatedOn")",
-                                        width: 100,
-                                        type: "date",
-                                        format: "{0:G}"
-                                    }, {
-                                        field: "Id",
-                                        title: "@T("Admin.Common.Edit")",
-                                        width: 100,
-                                        headerAttributes: { style: "text-align:center" },
-                                        attributes: { style: "text-align:center" },
-                                        template: '<a class="btn btn-default" href="Edit/#=Id#"><i class="fa fa-pencil"></i>@T("Admin.Common.Edit")</a>'                                    }
-                                ]
->>>>>>> 2d492ec0
-                            });
-
-                        function additionalData() {
-                            var data = {
-                                StartDate: $('#@Html.FieldIdFor(model => model.StartDate)').val(),
-                                EndDate: $('#@Html.FieldIdFor(model => model.EndDate)').val(),
-                                CustomNumber: $('#@Html.FieldIdFor(model => model.CustomNumber)').val(),
-                                ReturnRequestStatusId: $('#@Html.FieldIdFor(model => model.ReturnRequestStatusId)')
-                                    .val()
-                            };
-                            addAntiForgeryToken(data);
-                            return data;
-                        }
-                    </script>
-
-                </div>
-            </div>
-        </div>
-    </div>
-</div>
+﻿@model ReturnRequestListModel
+
+@{
+    var defaultGridPageSize = EngineContext.Current.Resolve<Nop.Core.Domain.Common.AdminAreaSettings>().DefaultGridPageSize;
+    var gridPageSizes = EngineContext.Current.Resolve<Nop.Core.Domain.Common.AdminAreaSettings>().GridPageSizes;
+
+    //page title
+    ViewBag.Title = T("Admin.ReturnRequests").Text;
+    //active menu item (system name)
+    Html.SetActiveMenuItemSystemName("Return requests");
+}
+
+@Html.AntiForgeryToken()
+<div class="content-header clearfix">
+    <h1 class="pull-left">
+        @T("Admin.ReturnRequests")
+    </h1>
+    <div class="pull-right">
+        &nbsp;
+    </div>
+</div>
+
+<div class="content">
+    <div class="form-horizontal">
+        <div class="panel-group">
+
+            <div class="panel panel-default panel-search">
+                <div class="panel-body">
+
+                    <div class="row">
+                        <div class="col-md-6">
+                            <div class="form-group">
+                                <div class="col-md-4">
+                                    @Html.NopLabelFor(model => model.CustomNumber)
+                                </div>
+                                <div class="col-md-8">
+                                    @Html.NopEditorFor(model => model.CustomNumber)
+                                </div>
+                            </div>
+                            <div class="form-group">
+                                <div class="col-md-4">
+                                    @Html.NopLabelFor(model => model.StartDate)
+                                </div>
+                                <div class="col-md-8">
+                                    @Html.NopEditorFor(model => model.StartDate)
+                                </div>
+                            </div>
+                            <div class="form-group">
+                                <div class="col-md-4">
+                                    @Html.NopLabelFor(model => model.EndDate)
+                                </div>
+                                <div class="col-md-8">
+                                    @Html.NopEditorFor(model => model.EndDate)
+                                </div>
+                            </div>
+                            <div class="form-group">
+                                <div class="col-md-4">
+                                    @Html.NopLabelFor(model => model.ReturnRequestStatusId)
+                                </div>
+                                <div class="col-md-8">
+                                    @Html.NopDropDownListFor(model => model.ReturnRequestStatusId, Model.ReturnRequestStatusList)
+                                </div>
+                            </div>
+
+                            <div class="col-md-8 col-md-offset-4">
+                                <button type="button" id="search-returnrequests" class="btn btn-primary btn-search">
+                                    <i class="fa fa-search"></i>
+                                    @T("Admin.Common.Search")
+                                </button>
+                            </div>
+                        </div>
+                    </div>
+                </div>
+            </div>
+
+            <div class="panel panel-default">
+                <div class="panel-body">
+                    <p>
+                        @T("Admin.ReturnRequests.Description")
+                    </p>
+                    <div id="returnrequests-grid"></div>
+
+                    <script>
+                        $(document)
+                            .ready(function() {
+                                $("#returnrequests-grid")
+                                    .kendoGrid({
+                                        dataSource: {
+                                            type: "json",
+                                            transport: {
+                                                read: {
+                                                    url: "@Html.Raw(Url.Action("List", "ReturnRequest"))",
+                                                    type: "POST",
+                                                    dataType: "json",
+                                                    data: additionalData
+                                                }
+                                            },
+                                            schema: {
+                                                data: "Data",
+                                                total: "Total",
+                                                errors: "Errors"
+                                            },
+                                            error: function(e) {
+                                                display_kendoui_grid_error(e);
+                                                // Cancel the changes
+                                                this.cancelChanges();
+                                            },
+                                            pageSize: @(defaultGridPageSize),
+                                            serverPaging: true,
+                                            serverFiltering: true,
+                                            serverSorting: true
+                                        },
+                                        pageable: {
+                                            refresh: true,
+                                            pageSizes: [@(gridPageSizes)],
+                                            @Html.Partial("_GridPagerMessages")
+                                        },
+                                        editable: {
+                                            confirmation: "@T("Admin.Common.DeleteConfirmation")",
+                                            mode: "inline"
+                                        },
+                                        scrollable: false,
+                                        columns: [
+                                            {
+                                                field: "CustomNumber",
+                                                title: "@T("Admin.ReturnRequests.Fields.CustomNumber")",
+                                                width: 100
+                                            }, {
+                                                field: "ProductName",
+                                                title: "@T("Admin.ReturnRequests.Fields.Product")",
+                                                width: 200,
+                                                template:
+                                                    '# if(ProductId > 0) {# <a href="@Url.Content("~/Admin/Product/Edit/")#=ProductId#">#:ProductName#</a> #} else {# order item is deleted #} #'
+                                            }, {
+                                                field: "Quantity",
+                                                title: "@T("Admin.ReturnRequests.Fields.Quantity")",
+                                                width: 100
+                                            }, {
+                                                field: "CustomerId",
+                                                title: "@T("Admin.ReturnRequests.Fields.Customer")",
+                                                width: 200,
+                                                template:
+                                                    '<a href="@Url.Content("~/Admin/Customer/Edit/")#=CustomerId#">#:CustomerInfo#</a>'
+                                            }, {
+                                                field: "OrderId",
+                                                title: "@T("Admin.ReturnRequests.Fields.Order")",
+                                                width: 200,
+                                                headerAttributes: { style: "text-align:center" },
+                                                attributes: { style: "text-align:center" },
+                                                template: '# if(OrderId > 0) {# <a class="btn btn-default" href="@Url.Content("~/Admin/Order/Edit/")#=OrderId#"><i class="fa fa-eye"></i>#=OrderId# - @T("Admin.Common.View")</a> #} else {# order item is deleted #} #'
+                                            }, {
+                                                field: "ReturnRequestStatusStr",
+                                                title: "@T("Admin.ReturnRequests.Fields.Status")",
+                                                width: 100
+                                            }, {
+                                                field: "CreatedOn",
+                                                title: "@T("Admin.ReturnRequests.Fields.CreatedOn")",
+                                                width: 100,
+                                                type: "date",
+                                                format: "{0:G}"
+                                            }, {
+                                                field: "Id",
+                                                title: "@T("Admin.Common.Edit")",
+                                                width: 100,
+                                                headerAttributes: { style: "text-align:center" },
+                                                attributes: { style: "text-align:center" },
+                                                template: '<a class="btn btn-default" href="Edit/#=Id#"><i class="fa fa-pencil"></i>@T("Admin.Common.Edit")</a>'
+                                            }
+                                        ]
+                                    });
+                            });
+                    </script>
+
+                    <script type="text/javascript">
+                        $(document)
+                        .ready(function() {
+                            $('#search-returnrequests')
+                                .click(function() {
+                                    var grid = $('#returnrequests-grid').data('kendoGrid');
+                                    grid.dataSource.page(1); //new search. Set page size to 1
+                                    //grid.dataSource.read(); we already loaded the grid above using "page" function
+                                    return false;
+                                });
+                        });
+
+                        function additionalData() {
+                            var data = {
+                                StartDate: $('#@Html.FieldIdFor(model => model.StartDate)').val(),
+                                EndDate: $('#@Html.FieldIdFor(model => model.EndDate)').val(),
+                                CustomNumber: $('#@Html.FieldIdFor(model => model.CustomNumber)').val(),
+                                ReturnRequestStatusId: $('#@Html.FieldIdFor(model => model.ReturnRequestStatusId)')
+                                    .val()
+                            };
+                            addAntiForgeryToken(data);
+                            return data;
+                        }
+                    </script>
+                </div>
+            </div>
+        </div>
+    </div>
+</div>