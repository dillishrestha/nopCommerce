﻿--upgrade scripts from nopCommerce 4.00 to 4.10

--new locale resources
declare @resources xml
--a resource will be deleted if its value is empty
set @resources='
<Language>
  <LocaleResource Name="Admin.Configuration.Currencies.Fields.CurrencyCode.Hint">
    <Value>The currency code. For a list of currency codes, go to: https://en.wikipedia.org/wiki/ISO_4217</Value>
  </LocaleResource>
  <LocaleResource Name="Admin.Customers.Customers.Fields.Avatar">
    <Value>Avatar</Value>
  </LocaleResource>
  <LocaleResource Name="Admin.Configuration.Settings.Catalog.ExportImportAllowDownloadImages">
    <Value>Export/Import products. Allow download images</Value>
  </LocaleResource>
  <LocaleResource Name="Admin.Configuration.Settings.Catalog.ExportImportAllowDownloadImages.Hint">
    <Value>Check if images can be downloaded from remote server when exporting products</Value>
  </LocaleResource> 
  <LocaleResource Name="Admin.ContentManagement.Topics.List.SearchKeywords">
    <Value>Search keywords</Value>
  </LocaleResource>
  <LocaleResource Name="Admin.ContentManagement.Topics.List.SearchKeywords.Hint">
    <Value>Search topic(s) by specific keywords.</Value>
  </LocaleResource>  
  <LocaleResource Name="Admin.Configuration.Settings.Catalog.ShowProductReviewsPerStore.Hint">
    <Value>Check to display reviews written in the current store only (on a product details page and on the account product reviews page).</Value>
  </LocaleResource>
  <LocaleResource Name="Admin.Catalog.ViewMode.Grid">
    <Value>Grid</Value>
  </LocaleResource>
  <LocaleResource Name="Admin.Catalog.ViewMode.List">
    <Value>List</Value>
  </LocaleResource>
  <LocaleResource Name="Admin.Configuration.Settings.Catalog.DefaultViewMode">
    <Value>Default view mode</Value>
  </LocaleResource>    
  <LocaleResource Name="Admin.Configuration.Settings.Catalog.DefaultViewMode.Hint">
    <Value>Choose the default view mode for catalog pages.</Value>
  </LocaleResource>     
  <LocaleResource Name="Admin.Promotions.Discounts.List.SearchEndDate">
    <Value>End date</Value>
  </LocaleResource>
  <LocaleResource Name="Admin.Promotions.Discounts.List.SearchEndDate.Hint">
    <Value>The end date for the search.</Value>
  </LocaleResource>
  <LocaleResource Name="Admin.Promotions.Discounts.List.SearchStartDate">
    <Value>Start date</Value>
  </LocaleResource>
  <LocaleResource Name="Admin.Promotions.Discounts.List.SearchStartDate.Hint">
    <Value>The start date for the search.</Value>
  </LocaleResource>
  <LocaleResource Name="Enums.Nop.Core.Domain.Security.UserRegistrationType.AdminApproval">
    <Value></Value>
  </LocaleResource>
  <LocaleResource Name="Enums.Nop.Core.Domain.Security.UserRegistrationType.Disabled">
    <Value></Value>
  </LocaleResource>
  <LocaleResource Name="Enums.Nop.Core.Domain.Security.UserRegistrationType.EmailValidation">
    <Value></Value>
  </LocaleResource>
  <LocaleResource Name="Enums.Nop.Core.Domain.Security.UserRegistrationType.Standard">
    <Value></Value>
  </LocaleResource>
  <LocaleResource Name="Enums.Nop.Core.Domain.Customers.UserRegistrationType.AdminApproval">
    <Value>A customer should be approved by administrator</Value>
  </LocaleResource>
  <LocaleResource Name="Enums.Nop.Core.Domain.Customers.UserRegistrationType.Disabled">
    <Value>Registration is disabled</Value>
  </LocaleResource>
  <LocaleResource Name="Enums.Nop.Core.Domain.Customers.UserRegistrationType.EmailValidation">
    <Value>Email validation is required after registration</Value>
  </LocaleResource>
  <LocaleResource Name="Enums.Nop.Core.Domain.Customers.UserRegistrationType.Standard">
    <Value>Standard account creation</Value>
  </LocaleResource>
  <LocaleResource Name="Admin.Catalog.Products.Fields.Sku.Reserved">
    <Value>The entered SKU is already reserved for the product ''{0}''</Value>
  </LocaleResource>
  <LocaleResource Name="Admin.Catalog.Products.ProductAttributes.AttributeCombinations.Fields.Sku.Reserved">
    <Value>The entered SKU is already reserved for one of combinations of the product ''{0}''</Value>
  </LocaleResource> 
  <LocaleResource Name="Admin.Catalog.LowStockReport.SearchPublished">
    <Value>Published</Value>
  </LocaleResource>
  <LocaleResource Name="Admin.Catalog.LowStockReport.SearchPublished.Hint">
    <Value>Search by a "Published" property.</Value>
  </LocaleResource>
  <LocaleResource Name="Admin.Catalog.LowStockReport.SearchPublished.All">
    <Value>All</Value>
  </LocaleResource>
  <LocaleResource Name="Admin.Catalog.LowStockReport.SearchPublished.PublishedOnly">
    <Value>Published only</Value>
  </LocaleResource>
  <LocaleResource Name="Admin.Catalog.LowStockReport.SearchPublished.UnpublishedOnly">
    <Value>Unpublished only</Value>
  </LocaleResource>
  <LocaleResource Name="Products.Availability.SelectRequiredAttributes">
    <Value>Please select required attribute(s)</Value>
  </LocaleResource>
  <LocaleResource Name="PDFInvoice.VendorName">
    <Value>Vendor name</Value>
  </LocaleResource>
  <LocaleResource Name="Order.Product(s).VendorName">
    <Value>Vendor name</Value>
  </LocaleResource> 
  <LocaleResource Name="ShoppingCart.VendorName">
    <Value>Vendor name</Value>
  </LocaleResource>
  <LocaleResource Name="Admin.Configuration.Settings.Vendor.ShowVendorOnOrderDetailsPage">
    <Value>Show vendor name on order details page</Value>
  </LocaleResource>
  <LocaleResource Name="Admin.Configuration.Settings.Vendor.ShowVendorOnOrderDetailsPage.Hint">
    <Value>Check to show vendor name of product on the order details page.</Value>
  </LocaleResource>
  <LocaleResource Name="Admin.Catalog.Products.ProductAttributes.AttributeCombinations.Edit">
    <Value>Edit combination</Value>
  </LocaleResource>
  <LocaleResource Name="Admin.Catalog.Products.ProductAttributes.AttributeCombinations.Fields.Picture">
    <Value>Picture</Value>
  </LocaleResource>
  <LocaleResource Name="Admin.Catalog.Products.ProductAttributes.AttributeCombinations.Fields.Picture.Hint">
    <Value>Choose a picture associated to this attribute combination. This picture will replace the main product image when this product attribute combination is selected.</Value>
  </LocaleResource>
  <LocaleResource Name="Admin.Catalog.Products.ProductAttributes.AttributeCombinations.Fields.Picture.NoPicture">
    <Value>No picture</Value>
  </LocaleResource>
  <LocaleResource Name="Admin.Promotions.Discounts.Fields.DiscountUrl">
    <Value>URL with coupon code</Value>
  </LocaleResource>
  <LocaleResource Name="Admin.Promotions.Discounts.Fields.DiscountUrl.Hint">
    <Value>The sample link that includes a discount coupon code, so that customers do not have to input the coupon code at checkout. You can also use this query parameter with any other link to your store, for example link to certain product or category.</Value>
  </LocaleResource>
  <LocaleResource Name="Admin.Configuration.Settings.Catalog.NotifyCustomerAboutProductReviewReply">
    <Value>Notify customer about product review reply</Value>
  </LocaleResource>
  <LocaleResource Name="Admin.Configuration.Settings.Catalog.NotifyCustomerAboutProductReviewReply.Hint">
    <Value>Check to notify customer about product review reply.</Value>
  </LocaleResource>
  <LocaleResource Name="Admin.ContentManagement.MessageTemplates.Description.ProductReview.Reply.CustomerNotification">
    <Value><![CDATA[This message template is used to notify customers when a store owner (or vendor) replies to their product reviews. You can set up this option by ticking the checkbox <strong>Notify customer about product review reply</strong> in Configuration - Settings - Catalog settings.]]></Value>
  </LocaleResource>
  <LocaleResource Name="Admin.ContentManagement.MessageTemplates.Description.OrderPaid.AffiliateNotification">
	  <Value>This message template is used to notify an affiliate that the certain order was paid. The order gets the status Paid when the amount was charged.</Value>
  </LocaleResource>  
  <LocaleResource Name="Admin.ContentManagement.MessageTemplates.Description.OrderPlaced.AffiliateNotification">
	  <Value>This message template is used to notify an affiliate that the certain order was placed.</Value>
  </LocaleResource>  
<<<<<<< HEAD
  <LocaleResource Name="Admin.Common.SaveChanges">
	  <Value>Save changes</Value>
  </LocaleResource>  
  <LocaleResource Name="Admin.Common.CancelChanges">
	  <Value>Cancel changes</Value>
  </LocaleResource>      
  <LocaleResource Name="Admin.Catalog.Attributes.SpecificationAttributes.UsedByProducts">
    <Value>Used by products</Value>
  </LocaleResource>
  <LocaleResource Name="Admin.Catalog.Attributes.SpecificationAttributes.UsedByProducts.Product">
    <Value>Product</Value>
  </LocaleResource>    
  <LocaleResource Name="Admin.Catalog.Attributes.SpecificationAttributes.UsedByProducts.Published">
    <Value>Published</Value>
  </LocaleResource>   
  <LocaleResource Name="Admin.Configuration.Stores.Fields.SecureUrl">
    <Value></Value>
  </LocaleResource>
  <LocaleResource Name="Admin.Configuration.Stores.Fields.SecureUrl.Hint">
    <Value></Value>
  </LocaleResource>
  <LocaleResource Name="Admin.Configuration.Stores.Fields.Url.Hint">
    <Value>The URL of your store e.g. http://www.yourstore.com/ or https://www.yourstore.com/mystore/.</Value>
  </LocaleResource>
  <LocaleResource Name="Admin.Configuration.Settings.Catalog.ProductReviewsSortByCreatedDateAscending">
	  <Value>Sort by ascending</Value>
  </LocaleResource>  
  <LocaleResource Name="Admin.Configuration.Settings.Catalog.ProductReviewsSortByCreatedDateAscending.Hint">
	  <Value>Check if the product reviews should be sorted by creation date as ascending</Value>
  </LocaleResource> 
  <LocaleResource Name="Admin.Configuration.Settings.Catalog.ExportImportSplitProductsFile">
    <Value>Export/Import products. Allow splitting file</Value>
  </LocaleResource>
  <LocaleResource Name="Admin.Configuration.Settings.Catalog.ExportImportSplitProductsFile.Hint">
    <Value>Check if you want to import products from individual files of the optimal size, which were automatically created from the main file. This function will help you import a large amount of data with a smaller delay.</Value>
  </LocaleResource>  
=======
  <LocaleResource Name="Admin.CurrentCarts.CartsAndWishlists">
    <Value>Shopping carts and wishlists</Value>
  </LocaleResource>  
  <LocaleResource Name="Admin.CurrentCarts">
    <Value></Value>
  </LocaleResource>
  <LocaleResource Name="Admin.CurrentWishlists">
    <Value></Value>
  </LocaleResource>  
  <LocaleResource Name="Admin.ShoppingCartType.ShoppingCartType">
    <Value>Shopping cart type</Value>
  </LocaleResource>
  <LocaleResource Name="Admin.ShoppingCartType.ShoppingCartType.Hint">
    <Value>Choose a shopping cart type.</Value>
  </LocaleResource> 
  <LocaleResource Name="Admin.Customers.Customers.CurrentShoppingCart">
    <Value></Value>
  </LocaleResource>  
  <LocaleResource Name="Admin.Customers.Customers.ShoppingCartAndWishlist">
    <Value>Shopping cart and wishlist</Value>
  </LocaleResource>
  <LocaleResource Name="Admin.Customers.Customers.CurrentWishlist">
    <Value></Value>
  </LocaleResource>    
>>>>>>> 6816b40c
</Language>
'

CREATE TABLE #LocaleStringResourceTmp
	(
		[ResourceName] [nvarchar](200) NOT NULL,
		[ResourceValue] [nvarchar](max) NOT NULL
	)

INSERT INTO #LocaleStringResourceTmp (ResourceName, ResourceValue)
SELECT	nref.value('@Name', 'nvarchar(200)'), nref.value('Value[1]', 'nvarchar(MAX)')
FROM	@resources.nodes('//Language/LocaleResource') AS R(nref)

--do it for each existing language
DECLARE @ExistingLanguageID int
DECLARE cur_existinglanguage CURSOR FOR
SELECT [ID]
FROM [Language]
OPEN cur_existinglanguage
FETCH NEXT FROM cur_existinglanguage INTO @ExistingLanguageID
WHILE @@FETCH_STATUS = 0
BEGIN
	DECLARE @ResourceName nvarchar(200)
	DECLARE @ResourceValue nvarchar(MAX)
	DECLARE cur_localeresource CURSOR FOR
	SELECT ResourceName, ResourceValue
	FROM #LocaleStringResourceTmp
	OPEN cur_localeresource
	FETCH NEXT FROM cur_localeresource INTO @ResourceName, @ResourceValue
	WHILE @@FETCH_STATUS = 0
	BEGIN
		IF (EXISTS (SELECT 1 FROM [LocaleStringResource] WHERE LanguageID=@ExistingLanguageID AND ResourceName=@ResourceName))
		BEGIN
			UPDATE [LocaleStringResource]
			SET [ResourceValue]=@ResourceValue
			WHERE LanguageID=@ExistingLanguageID AND ResourceName=@ResourceName
		END
		ELSE 
		BEGIN
			INSERT INTO [LocaleStringResource]
			(
				[LanguageId],
				[ResourceName],
				[ResourceValue]
			)
			VALUES
			(
				@ExistingLanguageID,
				@ResourceName,
				@ResourceValue
			)
		END
		
		IF (@ResourceValue is null or @ResourceValue = '')
		BEGIN
			DELETE [LocaleStringResource]
			WHERE LanguageID=@ExistingLanguageID AND ResourceName=@ResourceName
		END
		
		FETCH NEXT FROM cur_localeresource INTO @ResourceName, @ResourceValue
	END
	CLOSE cur_localeresource
	DEALLOCATE cur_localeresource


	--fetch next language identifier
	FETCH NEXT FROM cur_existinglanguage INTO @ExistingLanguageID
END
CLOSE cur_existinglanguage
DEALLOCATE cur_existinglanguage

DROP TABLE #LocaleStringResourceTmp
GO

--new index
IF NOT EXISTS (SELECT 1 from sys.indexes WHERE [NAME]=N'IX_GetLowStockProducts' and object_id=object_id(N'[dbo].[Product]'))
BEGIN
    CREATE NONCLUSTERED INDEX [IX_GetLowStockProducts] ON [Product] (Deleted ASC, VendorId ASC, ProductTypeId ASC, ManageInventoryMethodId ASC, MinStockQuantity ASC, UseMultipleWarehouses ASC)
END
GO

--new setting
IF NOT EXISTS (SELECT 1 FROM [Setting] WHERE [name] = N'catalogsettings.exportimportallowdownloadimages')
BEGIN
	INSERT [Setting] ([Name], [Value], [StoreId])
	VALUES (N'catalogsettings.exportimportallowdownloadimages', N'false', 0)
END
GO

--new column
IF NOT EXISTS (SELECT 1 FROM sys.columns WHERE object_id = object_id('[ActivityLog]') AND NAME = 'EntityId')
BEGIN
	ALTER TABLE [ActivityLog]
	ADD [EntityId] INT NULL
END
GO

--new column
IF NOT EXISTS (SELECT 1 FROM sys.columns WHERE object_id = object_id('[ActivityLog]') AND NAME = 'EntityName')
BEGIN
	ALTER TABLE [ActivityLog]
	ADD [EntityName] NVARCHAR(400) NULL
END
GO

--new setting
IF NOT EXISTS (SELECT 1 FROM [Setting] WHERE [name] = N'vendorsettings.showvendoronorderdetailspage')
BEGIN
	INSERT [Setting] ([Name], [Value], [StoreId])
	VALUES (N'vendorsettings.showvendoronorderdetailspage', N'false', 0)
END
GO

--new setting
IF NOT EXISTS (SELECT 1 FROM [Setting] WHERE [name] = N'addresssettings.preselectcountryifonlyone')
BEGIN
	INSERT [Setting] ([Name], [Value], [StoreId])
	VALUES (N'addresssettings.preselectcountryifonlyone', N'false', 0)
END
GO

--new column
IF NOT EXISTS (SELECT 1 FROM sys.columns WHERE object_id = object_id('[ProductAttributeCombination]') AND NAME = 'PictureId')
BEGIN
	ALTER TABLE [ProductAttributeCombination]
	ADD [PictureId] INT NULL
END
GO

UPDATE [ProductAttributeCombination]
SET [PictureId] = 0
WHERE [PictureId] IS NULL

ALTER TABLE [ProductAttributeCombination] ALTER COLUMN [PictureId] INT NOT NULL
GO

-- new message template
 IF NOT EXISTS (SELECT 1 FROM [dbo].[MessageTemplate] WHERE [Name] = N'ProductReview.Reply.CustomerNotification')
 BEGIN
    DECLARE @NewLine AS CHAR(2) = CHAR(13) + CHAR(10)
	INSERT [dbo].[MessageTemplate] ([Name], [BccEmailAddresses], [Subject], [Body], [IsActive], [AttachedDownloadId], [EmailAccountId], [LimitedToStores], [DelayPeriodId]) 
	VALUES (N'ProductReview.Reply.CustomerNotification', NULL, N'%Store.Name%. Product review reply.', N'<p>' + @NewLine + '<a href="%Store.URL%">%Store.Name%</a>' + @NewLine + '<br />' + @NewLine + '<br />' + @NewLine + 'Hello %Customer.FullName%,' + @NewLine + '<br />' + @NewLine + 'You received a reply from the store administration to your review for product "%ProductReview.ProductName%".' + @NewLine + '</p>' + @NewLine, 0, 0, 0, 0, 0)
 END
 GO
 
--new column
IF NOT EXISTS (SELECT 1 FROM sys.columns WHERE object_id = object_id('[ProductReview]') AND NAME = 'CustomerNotifiedOfReply')
BEGIN
	ALTER TABLE [ProductReview]
	ADD [CustomerNotifiedOfReply] BIT NULL
END
GO

UPDATE [ProductReview]
SET [CustomerNotifiedOfReply] = 0
WHERE [CustomerNotifiedOfReply] IS NULL

ALTER TABLE [ProductReview] ALTER COLUMN [CustomerNotifiedOfReply] BIT NOT NULL
GO

--new setting
IF NOT EXISTS (SELECT 1 FROM [Setting] WHERE [name] = N'catalogsettings.notifycustomeraboutproductreviewreply')
BEGIN
	INSERT [Setting] ([Name], [Value], [StoreId])
	VALUES (N'catalogsettings.notifycustomeraboutproductreviewreply', N'false', 0)
END
GO

--new setting
IF NOT EXISTS (SELECT 1 FROM [Setting] WHERE [name] = N'catalogsettings.uselinksinrequiredproductwarnings')
BEGIN
	INSERT [Setting] ([Name], [Value], [StoreId])
	VALUES (N'catalogsettings.uselinksinrequiredproductwarnings', N'true', 0)
END
GO

-- new message template
IF NOT EXISTS (SELECT 1 FROM [dbo].[MessageTemplate] WHERE [Name] = N'OrderPlaced.AffiliateNotification')
BEGIN
    DECLARE @NewLine AS CHAR(2) = CHAR(13) + CHAR(10)
    INSERT [dbo].[MessageTemplate] ([Name], [BccEmailAddresses], [Subject], [Body], [IsActive], [AttachedDownloadId], [EmailAccountId], [LimitedToStores], [DelayPeriodId]) 
    VALUES (N'OrderPlaced.AffiliateNotification', NULL, N'%Store.Name%. Order placed', N'<p>' + @NewLine + '<a href=\"%Store.URL%\">%Store.Name%</a>' + @NewLine + '<br />' + @NewLine + '<br />' + @NewLine + '%Customer.FullName% (%Customer.Email%) has just placed an order.' + @NewLine + '<br />' + @NewLine + '<br />' + @NewLine + 'Order Number: %Order.OrderNumber%' + @NewLine + '<br />' + @NewLine + 'Date Ordered: %Order.CreatedOn%' + @NewLine + '<br />' + @NewLine + '<br />' + @NewLine + '%Order.Product(s)%' + @NewLine + '</p>' + @NewLine, 0, 0, 0, 0, 0)
END
GO

-- new message template
IF NOT EXISTS (SELECT 1 FROM [dbo].[MessageTemplate] WHERE [Name] = N'OrderPaid.AffiliateNotification')
BEGIN
    DECLARE @NewLine AS CHAR(2) = CHAR(13) + CHAR(10)
    INSERT [dbo].[MessageTemplate] ([Name], [BccEmailAddresses], [Subject], [Body], [IsActive], [AttachedDownloadId], [EmailAccountId], [LimitedToStores], [DelayPeriodId]) 
    VALUES (N'OrderPaid.AffiliateNotification', NULL, N'%Store.Name%. Order #%Order.OrderNumber% paid', N'<p>' + @NewLine + '<a href=\"%Store.URL%\">%Store.Name%</a>' + @NewLine + '<br />' + @NewLine + '<br />' + @NewLine + 'Order #%Order.OrderNumber% has been just paid.' + @NewLine + '<br />' + @NewLine + '<br />' + @NewLine + 'Order Number: %Order.OrderNumber%' + @NewLine + '<br />' + @NewLine + 'Date Ordered: %Order.CreatedOn%' + @NewLine + '<br />' + @NewLine + '<br />' + @NewLine + '%Order.Product(s)%' + @NewLine + '</p>' + @NewLine, 0, 0, 0, 0, 0)
END
GO

--new setting
IF NOT EXISTS (SELECT 1 FROM [Setting] WHERE [name] = N'securitysettings.allownonasciicharactersinheaders')
BEGIN
	INSERT [Setting] ([Name], [Value], [StoreId])
	VALUES (N'securitysettings.allownonasciicharactersinheaders', N'true', 0)
END
GO

--drop column
IF EXISTS (SELECT 1 FROM sys.columns WHERE object_id = object_id('[Store]') AND NAME='SecureUrl')
BEGIN
	ALTER TABLE [Store] DROP COLUMN [SecureUrl]
END
GO

--new setting
IF NOT EXISTS (SELECT 1 FROM [Setting] WHERE [name] = N'catalogsettings.exportimportsplitproductsfile')
BEGIN
    INSERT [Setting] ([Name], [Value], [StoreId])
    VALUES (N'catalogsettings.exportimportsplitproductsfile', N'false', 0)
END
GO

--new setting
IF NOT EXISTS (SELECT 1 FROM [Setting] WHERE [name] = N'catalogsettings.productreviewssortbycreateddateascending')
BEGIN
	INSERT [Setting] ([Name], [Value], [StoreId])
	VALUES (N'catalogsettings.productreviewssortbycreateddateascending', N'true', 0)
END
GO

--new setting
IF NOT EXISTS (SELECT 1 FROM [Setting] WHERE [name] = N'catalogsettings.exportimportproductscountinonefile')
BEGIN
    INSERT [Setting] ([Name], [Value], [StoreId])
    VALUES (N'catalogsettings.exportimportproductscountinonefile', N'500', 0)
END
GO<|MERGE_RESOLUTION|>--- conflicted
+++ resolved
@@ -146,7 +146,6 @@
   <LocaleResource Name="Admin.ContentManagement.MessageTemplates.Description.OrderPlaced.AffiliateNotification">
 	  <Value>This message template is used to notify an affiliate that the certain order was placed.</Value>
   </LocaleResource>  
-<<<<<<< HEAD
   <LocaleResource Name="Admin.Common.SaveChanges">
 	  <Value>Save changes</Value>
   </LocaleResource>  
@@ -183,7 +182,6 @@
   <LocaleResource Name="Admin.Configuration.Settings.Catalog.ExportImportSplitProductsFile.Hint">
     <Value>Check if you want to import products from individual files of the optimal size, which were automatically created from the main file. This function will help you import a large amount of data with a smaller delay.</Value>
   </LocaleResource>  
-=======
   <LocaleResource Name="Admin.CurrentCarts.CartsAndWishlists">
     <Value>Shopping carts and wishlists</Value>
   </LocaleResource>  
@@ -207,8 +205,7 @@
   </LocaleResource>
   <LocaleResource Name="Admin.Customers.Customers.CurrentWishlist">
     <Value></Value>
-  </LocaleResource>    
->>>>>>> 6816b40c
+  </LocaleResource> 
 </Language>
 '
 
