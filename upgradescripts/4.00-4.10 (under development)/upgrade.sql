--- conflicted
+++ resolved
@@ -23,7 +23,6 @@
   <LocaleResource Name="Admin.ContentManagement.Topics.List.SearchKeywords.Hint">
     <Value>Search topic(s) by specific keywords.</Value>
   </LocaleResource>  
-<<<<<<< HEAD
   <LocaleResource Name="Admin.Configuration.Settings.Catalog.ShowProductReviewsPerStore.Hint">
     <Value>Check to display reviews written in the current store only (on a product details page and on the account product reviews page).</Value>
   </LocaleResource>
@@ -96,11 +95,9 @@
   <LocaleResource Name="Admin.Catalog.LowStockReport.SearchPublished.UnpublishedOnly">
     <Value>Unpublished only</Value>
   </LocaleResource>
-=======
   <LocaleResource Name="Products.Availability.SelectRequiredAttributes">
     <Value>Please select required attribute(s)</Value>
-  </LocaleResource>  
->>>>>>> 9e6a339c
+  </LocaleResource>
 </Language>
 '
 
