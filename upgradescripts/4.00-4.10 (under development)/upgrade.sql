--- conflicted
+++ resolved
@@ -74,7 +74,6 @@
   <LocaleResource Name="Enums.Nop.Core.Domain.Customers.UserRegistrationType.Standard">
     <Value>Standard account creation</Value>
   </LocaleResource>
-<<<<<<< HEAD
   <LocaleResource Name="Admin.Catalog.Products.Fields.Sku.Reserved">
     <Value>The entered SKU is already reserved for the product ''{0}''</Value>
   </LocaleResource>
@@ -207,7 +206,6 @@
   <LocaleResource Name="Admin.Customers.Customers.CurrentWishlist">
     <Value></Value>
   </LocaleResource> 
-=======
   <LocaleResource Name="Admin.Catalog.Products.ProductAttributes.Attributes.Values.Fields.PriceAdjustmentUsePercentage">
     <Value>Price adjustment. Use percentage</Value>
   </LocaleResource>
@@ -225,8 +223,7 @@
   </LocaleResource>
   <LocaleResource Name="Admin.Catalog.Products.ProductAttributes.Attributes.Values.Fields.PriceAdjustment.Hint">
     <Value>The price adjustment applied when choosing this attribute value. For example ''10'' to add 10 dollars. Or 10% if ''Use percentage'' is ticked.</Value>
-  </LocaleResource>  
->>>>>>> ff9ddf01
+  </LocaleResource> 
 </Language>
 '
 
@@ -332,7 +329,6 @@
 END
 GO
 
-<<<<<<< HEAD
 --new setting
 IF NOT EXISTS (SELECT 1 FROM [Setting] WHERE [name] = N'vendorsettings.showvendoronorderdetailspage')
 BEGIN
@@ -459,7 +455,7 @@
     INSERT [Setting] ([Name], [Value], [StoreId])
     VALUES (N'catalogsettings.exportimportproductscountinonefile', N'500', 0)
 END
-=======
+GO
 
 --new column
 IF NOT EXISTS (SELECT 1 FROM sys.columns WHERE object_id=object_id('[ProductAttributeValue]') and NAME='PriceAdjustmentUsePercentage')
@@ -491,5 +487,4 @@
 GO
 
 ALTER TABLE [PredefinedProductAttributeValue] ALTER COLUMN [PriceAdjustmentUsePercentage] bit NOT NULL
->>>>>>> ff9ddf01
 GO